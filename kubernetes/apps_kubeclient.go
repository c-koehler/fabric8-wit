--- conflicted
+++ resolved
@@ -193,7 +193,7 @@
 		Type: "space",
 		Attributes: &app.SimpleSpaceAttributes{
 			Name:         &spaceName,
-			Applications: apps, // TODO UUID
+			Applications: apps,
 		},
 	}
 
@@ -217,7 +217,7 @@
 	result := &app.SimpleApp{
 		Type: "application",
 		Attributes: &app.SimpleAppAttributes{
-			Name:        &appName, // TODO UUID
+			Name:        &appName,
 			Deployments: deployments,
 		},
 		ID: appName,
@@ -406,18 +406,13 @@
 	}
 
 	result := &app.SimpleDeploymentStats{
-<<<<<<< HEAD
 		Type: "deploymentstats",
 		Attributes: &app.SimpleDeploymentStatsAttributes{
 			Cores:  cpuUsage,
 			Memory: memoryUsage,
+			NetTx:  netTxUsage,
+			NetRx:  netRxUsage,
 		},
-=======
-		Cores:  cpuUsage,
-		Memory: memoryUsage,
-		NetTx:  netTxUsage,
-		NetRx:  netRxUsage,
->>>>>>> 09c2aa81
 	}
 
 	return result, nil
@@ -508,7 +503,7 @@
 	env := &app.SimpleEnvironment{
 		Type: "environment",
 		Attributes: &app.SimpleEnvironmentAttributes{
-			Name:  &envName, // TODO UUID
+			Name:  &envName,
 			Quota: envStats,
 		},
 	}
