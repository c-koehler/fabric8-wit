package kubernetes

import (
	"bytes"
	"errors"
	"fmt"
	"io/ioutil"
	"math"
	"net/http"
	"net/url"
	"strconv"
	"strings"
	"time"

	yaml "gopkg.in/yaml.v2"
	resource "k8s.io/apimachinery/pkg/api/resource"
	metaV1 "k8s.io/apimachinery/pkg/apis/meta/v1"
	types "k8s.io/apimachinery/pkg/types"
	kubernetes "k8s.io/client-go/kubernetes"
	corev1 "k8s.io/client-go/kubernetes/typed/core/v1"
	v1 "k8s.io/client-go/pkg/api/v1"
	rest "k8s.io/client-go/rest"

	"github.com/fabric8-services/fabric8-wit/app"

	errs "github.com/pkg/errors"
)

// KubeClientConfig holds configuration data needed to create a new KubeClientInterface
// with kubernetes.NewKubeClient
type KubeClientConfig struct {
	// URL to the Kubernetes cluster's API server
	ClusterURL string
	// An authorized token to access the cluster
	BearerToken string
	// Kubernetes namespace in the cluster of type 'user'
	UserNamespace string
	// Provides access to the Kubernetes REST API, uses default implementation if not set
	KubeRESTAPIGetter
	// Provides access to the metrics API, uses default implementation if not set
	MetricsGetter
	// hook to inject build configs for testing
	BuildConfigInterface
}

// KubeRESTAPIGetter has a method to access the KubeRESTAPI interface
type KubeRESTAPIGetter interface {
	GetKubeRESTAPI(config *KubeClientConfig) (KubeRESTAPI, error)
}

// MetricsGetter has a method to access the MetricsInterface interface
type MetricsGetter interface {
	GetMetrics(config *MetricsClientConfig) (MetricsInterface, error)
}

// BuildConfigGetter will provide build configs for testing
type BuildConfigInterface interface {
	GetBuildConfigs(space string) ([]string, error)
}

// KubeClientInterface contains configuration and methods for interacting with a Kubernetes cluster
type KubeClientInterface interface {
	GetSpace(spaceName string) (*app.SimpleSpace, error)
	GetApplication(spaceName string, appName string) (*app.SimpleApp, error)
	GetDeployment(spaceName string, appName string, envName string) (*app.SimpleDeployment, error)
	ScaleDeployment(spaceName string, appName string, envName string, deployNumber int) (*int, error)
	GetDeploymentStats(spaceName string, appName string, envName string,
		startTime time.Time) (*app.SimpleDeploymentStats, error)
	GetDeploymentStatSeries(spaceName string, appName string, envName string, startTime time.Time,
		endTime time.Time, limit int) (*app.SimpleDeploymentStatSeries, error)
	GetEnvironments() ([]*app.SimpleEnvironment, error)
	GetEnvironment(envName string) (*app.SimpleEnvironment, error)
	GetPodsInNamespace(nameSpace string, appName string) ([]v1.Pod, error)
}

type kubeClient struct {
	config *KubeClientConfig
	envMap map[string]string
	KubeRESTAPI
	MetricsInterface
	BuildConfigInterface
}

// KubeRESTAPI collects methods that call out to the Kubernetes API server over the network
type KubeRESTAPI interface {
	corev1.CoreV1Interface
}

type deployment struct {
	dcUID      types.UID
	appVersion string
	current    *v1.ReplicationController
}

type route struct {
	host string
	path string
	tls  bool
	// Scoring criteria below
	hasAdmitted          bool
	hasAlternateBackends bool
	isCustomHost         bool
}

// Receiver for default implementation of KubeRESTAPIGetter and MetricsGetter
type defaultGetter struct{}

// NewKubeClient creates a KubeClientInterface given a configuration
func NewKubeClient(config *KubeClientConfig) (KubeClientInterface, error) {
	// Use default implementation if no KubernetesGetter is specified
	if config.KubeRESTAPIGetter == nil {
		config.KubeRESTAPIGetter = &defaultGetter{}
	}
	kubeAPI, err := config.GetKubeRESTAPI(config)
	if err != nil {
		return nil, errs.WithStack(err)
	}

	// Use default implementation if no MetricsGetter is specified
	if config.MetricsGetter == nil {
		config.MetricsGetter = &defaultGetter{}
	}
	// In the absence of a better way to get the user's metrics URL,
	// substitute "api" with "metrics" in user's cluster URL
	metricsURL, err := getMetricsURLFromAPIURL(config.ClusterURL)
	if err != nil {
		return nil, errs.WithStack(err)
	}
	// Create MetricsClient for talking with Hawkular API
	metricsConfig := &MetricsClientConfig{
		MetricsURL:  metricsURL,
		BearerToken: config.BearerToken,
	}
	metrics, err := config.GetMetrics(metricsConfig)
	if err != nil {
		return nil, errs.WithStack(err)
	}

	kubeClient := &kubeClient{
		config:               config,
		KubeRESTAPI:          kubeAPI,
		MetricsInterface:     metrics,
		BuildConfigInterface: config.BuildConfigInterface,
	}

	// Get environments from config map
	envMap, err := kubeClient.getEnvironmentsFromConfigMap()
	if err != nil {
		return nil, errs.WithStack(err)
	}
	kubeClient.envMap = envMap

	return kubeClient, nil
}

func (*defaultGetter) GetKubeRESTAPI(config *KubeClientConfig) (KubeRESTAPI, error) {
	restConfig := &rest.Config{
		Host:        config.ClusterURL,
		BearerToken: config.BearerToken,
	}
	clientset, err := kubernetes.NewForConfig(restConfig)
	if err != nil {
		return nil, errs.WithStack(err)
	}
	return clientset.CoreV1(), nil
}

func (*defaultGetter) GetMetrics(config *MetricsClientConfig) (MetricsInterface, error) {
	return NewMetricsClient(config)
}

// GetSpace returns a space matching the provided name, containing all applications that belong to it
func (kc *kubeClient) GetSpace(spaceName string) (*app.SimpleSpace, error) {
	// Get BuildConfigs within the user namespace that have a matching 'space' label
	// This is similar to how pipelines are displayed in fabric8-ui
	// https://github.com/fabric8-ui/fabric8-ui/blob/master/src/app/space/create/pipelines/pipelines.component.ts
	buildconfigs, err := kc.getBuildConfigs(spaceName)
	if err != nil {
		return nil, errs.WithStack(err)
	}

	// Get all applications in this space using BuildConfig names
	apps := []*app.SimpleApp{}
	for _, bc := range buildconfigs {
		appn, err := kc.GetApplication(spaceName, bc)
		if err != nil {
			return nil, errs.WithStack(err)
		}
		apps = append(apps, appn)
	}

	result := &app.SimpleSpace{
		Type: "space",
		Attributes: &app.SimpleSpaceAttributes{
			Name:         &spaceName,
			Applications: apps,
		},
	}

	return result, nil
}

// GetApplication retrieves an application with the given space and application names, with the status
// of that application's deployment in each environment
func (kc *kubeClient) GetApplication(spaceName string, appName string) (*app.SimpleApp, error) {
	// Get all deployments of this app for each environment in this space
	deployments := []*app.SimpleDeployment{}
	for envName := range kc.envMap {
		deployment, err := kc.GetDeployment(spaceName, appName, envName)
		if err != nil {
			return nil, errs.WithStack(err)
		} else if deployment != nil {
			deployments = append(deployments, deployment)
		}
	}

	result := &app.SimpleApp{
		Type: "application",
		Attributes: &app.SimpleAppAttributes{
			Name:        &appName,
			Deployments: deployments,
		},
		ID: appName,
	}
	return result, nil
}

// ScaleDeployment adjusts the desired number of replicas for a specified application, returning the
// previous number of desired replicas
func (kc *kubeClient) ScaleDeployment(spaceName string, appName string, envName string, deployNumber int) (*int, error) {
	envNS, err := kc.getEnvironmentNamespace(envName)
	if err != nil {
		return nil, errs.WithStack(err)
	}
	// Look up the Scale for the DeploymentConfig corresponding to the application name in the provided environment
	dcScaleURL := fmt.Sprintf("/oapi/v1/namespaces/%s/deploymentconfigs/%s/scale", envNS, appName)
	scale, err := kc.getResource(dcScaleURL, true)
	if err != nil {
		return nil, errs.WithStack(err)
	} else if scale == nil {
		return nil, nil
	}

	spec, ok := scale["spec"].(map[interface{}]interface{})
	if !ok {
		return nil, errs.New("invalid deployment config returned from endpoint: missing 'spec'")
	}

	replicasYaml, pres := spec["replicas"]
	oldReplicas := 0 // replicas property may be missing from spec if set to 0
	if pres {
		oldReplicas, ok = replicasYaml.(int)
		if !ok {
			return nil, errs.New("invalid deployment config returned from endpoint: 'replicas' is not an integer")
		}
	}
	spec["replicas"] = deployNumber

	yamlScale, err := yaml.Marshal(scale)
	if err != nil {
		return nil, errs.WithStack(err)
	}

	_, err = kc.putResource(dcScaleURL, yamlScale)
	if err != nil {
		return nil, errs.WithStack(err)
	}

	return &oldReplicas, nil
}

func (kc *kubeClient) getConsoleURL(envNS string) (*string, error) {
	path := "console/project/" + envNS
	// Replace "api" prefix with "console" and append path
	consoleURL, err := modifyURL(kc.config.ClusterURL, "console", path)
	if err != nil {
		return nil, err
	}
	consoleURLStr := consoleURL.String()
	return &consoleURLStr, nil
}

func (kc *kubeClient) getLogURL(envNS string, deploy *deployment) (*string, error) {
	consoleURL, err := kc.getConsoleURL(envNS)
	if err != nil {
		return nil, err
	}
	rcName := deploy.current.Name
	logURL := fmt.Sprintf("%s/browse/rc/%s?tab=logs", *consoleURL, rcName)
	return &logURL, nil
}

func (kc *kubeClient) getApplicationURL(envNS string, deploy *deployment) (*string, error) {
	// Get the best route to the application to show to the user
	routeURL, err := kc.getBestRoute(envNS, deploy)
	if err != nil {
		return nil, err
	}
	var result *string
	if routeURL != nil {
		route := routeURL.String()
		result = &route
	}
	return result, nil
}

// GetDeployment returns information about the current deployment of an application within a
// particular environment. The application must exist within the provided space.
func (kc *kubeClient) GetDeployment(spaceName string, appName string, envName string) (*app.SimpleDeployment, error) {
	envNS, err := kc.getEnvironmentNamespace(envName)
	if err != nil {
		return nil, errs.WithStack(err)
	}
	// Get the UID for the current deployment of the app
	deploy, err := kc.getCurrentDeployment(spaceName, appName, envNS)
	if err != nil {
		return nil, errs.WithStack(err)
	} else if deploy == nil || deploy.current == nil {
		return nil, nil
	}

	// Get all pods created by this deployment
	pods, err := kc.getPods(envNS, deploy.current.UID)
	if err != nil {
		return nil, errs.WithStack(err)
	}
	// Get the status of each pod in the deployment
	podStats, total := kc.getPodStatus(pods)

	// Get related URLs for the deployment
	appURL, err := kc.getApplicationURL(envNS, deploy)
	if err != nil {
		return nil, err
	}
	consoleURL, err := kc.getConsoleURL(envNS)
	if err != nil {
		return nil, err
	}
	logURL, err := kc.getLogURL(envNS, deploy)
	if err != nil {
		return nil, errs.WithStack(err)
	}

	var links *app.GenericLinksForDeployment
	if consoleURL != nil || appURL != nil || logURL != nil {
		links = &app.GenericLinksForDeployment{
			Console:     consoleURL,
			Logs:        logURL,
			Application: appURL,
		}
	}

	verString := string(deploy.appVersion)
	result := &app.SimpleDeployment{
		Type: "deployment",
		Attributes: &app.SimpleDeploymentAttributes{
			Name:     &envName,
			Version:  &verString,
			Pods:     podStats,
			PodTotal: &total,
		},
		ID:    envName,
		Links: links,
	}
	return result, nil
}

// GetDeploymentStats returns performance metrics of an application for a period of 1 minute
// beyond the specified start time, which are then aggregated into a single data point.
func (kc *kubeClient) GetDeploymentStats(spaceName string, appName string, envName string,
	startTime time.Time) (*app.SimpleDeploymentStats, error) {
	envNS, err := kc.getEnvironmentNamespace(envName)
	if err != nil {
		return nil, errs.WithStack(err)
	}
	// Get the UID for the current deployment of the app
	deploy, err := kc.getCurrentDeployment(spaceName, appName, envNS)
	if err != nil {
		return nil, errs.WithStack(err)
	} else if deploy == nil || deploy.current == nil {
		return nil, nil
	}

	// Get pods belonging to current deployment
	pods, err := kc.getPods(envNS, deploy.current.UID)
	if err != nil {
		return nil, errs.WithStack(err)
	}

	// Gather the statistics we need about the current deployment
	cpuUsage, err := kc.GetCPUMetrics(pods, envNS, startTime)
	if err != nil {
		return nil, errs.WithStack(err)
	}
	memoryUsage, err := kc.GetMemoryMetrics(pods, envNS, startTime)
	if err != nil {
		return nil, errs.WithStack(err)
	}
	netTxUsage, err := kc.GetNetworkSentMetrics(pods, envNS, startTime)
	if err != nil {
		return nil, err
	}
	netRxUsage, err := kc.GetNetworkRecvMetrics(pods, envNS, startTime)
	if err != nil {
		return nil, err
	}

	result := &app.SimpleDeploymentStats{
		Type: "deploymentstats",
		Attributes: &app.SimpleDeploymentStatsAttributes{
			Cores:  cpuUsage,
			Memory: memoryUsage,
			NetTx:  netTxUsage,
			NetRx:  netRxUsage,
		},
	}

	return result, nil
}

// GetDeploymentStatSeries returns performance metrics of an application as a time series bounded by
// the provided time range in startTime and endTime. If there are more data points than the
// limit argument, only the newest datapoints within that limit are returned.
func (kc *kubeClient) GetDeploymentStatSeries(spaceName string, appName string, envName string,
	startTime time.Time, endTime time.Time, limit int) (*app.SimpleDeploymentStatSeries, error) {
	envNS, err := kc.getEnvironmentNamespace(envName)
	if err != nil {
		return nil, errs.WithStack(err)
	}

	// Get the UID for the current deployment of the app
	deploy, err := kc.getCurrentDeployment(spaceName, appName, envNS)
	if err != nil {
		return nil, errs.WithStack(err)
	} else if deploy == nil || deploy.current == nil {
		return nil, nil
	}

	// Get pods belonging to current deployment
	pods, err := kc.getPods(envNS, deploy.current.UID)
	if err != nil {
		return nil, errs.WithStack(err)
	}

	// Get CPU, memory and network metrics for pods in deployment
	cpuMetrics, err := kc.GetCPUMetricsRange(pods, envNS, startTime, endTime, limit)
	if err != nil {
		return nil, errs.WithStack(err)
	}
	memoryMetrics, err := kc.GetMemoryMetricsRange(pods, envNS, startTime, endTime, limit)
	if err != nil {
		return nil, errs.WithStack(err)
	}
	netTxMetrics, err := kc.GetNetworkSentMetricsRange(pods, envNS, startTime, endTime, limit)
	if err != nil {
		return nil, err
	}
	netRxMetrics, err := kc.GetNetworkRecvMetricsRange(pods, envNS, startTime, endTime, limit)
	if err != nil {
		return nil, err
	}

	// Get the earliest and latest timestamps
	minTime, maxTime := getTimestampEndpoints(cpuMetrics, memoryMetrics)
	result := &app.SimpleDeploymentStatSeries{
		Cores:  cpuMetrics,
		Memory: memoryMetrics,
		NetTx:  netTxMetrics,
		NetRx:  netRxMetrics,
		Start:  minTime,
		End:    maxTime,
	}

	return result, nil
}

// GetEnvironments retrieves information on all environments in the cluster
// for the current user
func (kc *kubeClient) GetEnvironments() ([]*app.SimpleEnvironment, error) {
	envs := []*app.SimpleEnvironment{}
	for envName := range kc.envMap {
		env, err := kc.GetEnvironment(envName)
		if err != nil {
			return nil, errs.WithStack(err)
		}
		envs = append(envs, env)
	}
	return envs, nil
}

// GetEnvironment returns information on an environment with the provided name
func (kc *kubeClient) GetEnvironment(envName string) (*app.SimpleEnvironment, error) {
	envNS, err := kc.getEnvironmentNamespace(envName)
	if err != nil {
		return nil, errs.WithStack(err)
	}

	envStats, err := kc.getResourceQuota(envNS)
	if err != nil {
		return nil, errs.WithStack(err)
	}

	env := &app.SimpleEnvironment{
		Type: "environment",
		Attributes: &app.SimpleEnvironmentAttributes{
			Name:  &envName,
			Quota: envStats,
		},
	}
	return env, nil
}

func getMetricsURLFromAPIURL(apiURLStr string) (string, error) {
	metricsURL, err := modifyURL(apiURLStr, "metrics", "")
	if err != nil {
		return "", err
	}
	return metricsURL.String(), nil
}

func modifyURL(apiURLStr string, prefix string, path string) (*url.URL, error) {
	// Parse as URL to give us easy access to the hostname
	apiURL, err := url.Parse(apiURLStr)
	if err != nil {
		return nil, err
	}

	// Get the hostname (without port) and replace api prefix with prefix arg
	apiHostname := apiURL.Hostname()
	if !strings.HasPrefix(apiHostname, "api") {
		return nil, errs.Errorf("cluster URL does not begin with \"api\": %s", apiHostname)
	}
	newHostname := strings.Replace(apiHostname, "api", prefix, 1)
	// Construct URL using just scheme from API URL, modified hostname and supplied path
	newURL := &url.URL{
		Scheme: apiURL.Scheme,
		Host:   newHostname,
		Path:   path,
	}
	return newURL, nil
}

func getTimestampEndpoints(metricsSeries ...[]*app.TimedNumberTuple) (minTime, maxTime *float64) {
	// Metrics arrays are ordered by timestamp, so just check beginning and end
	for _, series := range metricsSeries {
		if len(series) > 0 {
			first := series[0].Time
			if minTime == nil || *first < *minTime {
				minTime = first
			}
			last := series[len(series)-1].Time
			if maxTime == nil || *last > *maxTime {
				maxTime = last
			}
		}
	}
	return minTime, maxTime
}

func (kc *kubeClient) getBuildConfigs(space string) ([]string, error) {

	// hook for testing
	if kc.config.BuildConfigInterface != nil {
		return kc.config.BuildConfigInterface.GetBuildConfigs(space)
	}

	// BuildConfigs are OpenShift objects, so access REST API using HTTP directly until
	// there is a Go client for OpenShift

	// BuildConfigs created by fabric8 have a "space" label indicating the space they belong to
	queryParam := url.QueryEscape("space=" + space)
	bcURL := fmt.Sprintf("/oapi/v1/namespaces/%s/buildconfigs?labelSelector=%s", kc.config.UserNamespace, queryParam)
	result, err := kc.getResource(bcURL, false)
	if err != nil {
		return nil, errs.WithStack(err)
	}
	// Parse build configs from result
	kind, ok := result["kind"].(string)
	if !ok || kind != "BuildConfigList" {
		return nil, errs.New("no build configs returned from endpoint")
	}
	items, ok := result["items"].([]interface{})
	if !ok {
		return nil, errs.New("malformed response from endpoint")
	}

	// Extract the names of the BuildConfigs from the response
	buildconfigs := []string{}
	for _, item := range items {
		bc, ok := item.(map[interface{}]interface{})
		if !ok {
			return nil, errs.New("malformed build config")
		}
		metadata, ok := bc["metadata"].(map[interface{}]interface{})
		if !ok {
			return nil, errs.New("'metadata' object missing from build config")
		}
		name, ok := metadata["name"].(string)
		if !ok || len(name) == 0 {
			return nil, errs.New("malformed metadata in build config; 'name' is missing or invalid")
		}
		buildconfigs = append(buildconfigs, name)
	}
	return buildconfigs, nil
}

func (kc *kubeClient) getEnvironmentsFromConfigMap() (map[string]string, error) {
	// fabric8 creates a ConfigMap in the user namespace with information on environments
	const envConfigMap string = "fabric8-environments"
	const providerLabel string = "fabric8"
	configmap, err := kc.ConfigMaps(kc.config.UserNamespace).Get(envConfigMap, metaV1.GetOptions{})
	if err != nil {
		return nil, errs.WithStack(err)
	}
	// Check that config map has the expected label
	if configmap.Labels["provider"] != providerLabel {
		return nil, errs.Errorf("unknown or missing provider %s for environments config map", providerLabel)
	}
	// Parse config map data to construct environments map
	envMap := make(map[string]string)
	const namespaceProp string = "namespace"
	// Config map keys are environment names
	for key, value := range configmap.Data {
		// Look through value for namespace property
		var namespace string
		lines := strings.Split(value, "\n")
		for _, line := range lines {
			if strings.HasPrefix(line, namespaceProp) {
				tokens := strings.SplitN(line, ":", 2)
				if len(tokens) < 2 {
					return nil, errs.New("malformed environments config map")
				}
				namespace = strings.TrimSpace(tokens[1])
			}
		}
		if len(namespace) == 0 {
			return nil, errs.Errorf("no namespace for environment %s in config map", key)
		}
		envMap[key] = namespace
	}
	return envMap, nil
}

func (kc *kubeClient) getEnvironmentNamespace(envName string) (string, error) {
	envNS, pres := kc.envMap[envName]
	if !pres {
		return "", errs.Errorf("unknown environment: %s", envName)
	}
	return envNS, nil
}

// Derived from: https://github.com/fabric8-services/fabric8-tenant/blob/master/openshift/kube_token.go
func (kc *kubeClient) putResource(url string, putBody []byte) (*string, error) {
	fullURL := strings.TrimSuffix(kc.config.ClusterURL, "/") + url
	req, err := http.NewRequest("PUT", fullURL, bytes.NewBuffer(putBody))
	if err != nil {
		return nil, errs.WithStack(err)
	}
	req.Header.Set("Content-Type", "application/yaml")
	req.Header.Set("Accept", "application/yaml")
	req.Header.Set("Authorization", "Bearer "+kc.config.BearerToken)

	client := http.DefaultClient
	resp, err := client.Do(req)
	if err != nil {
		return nil, errs.WithStack(err)
	}

	defer resp.Body.Close()
	body, err := ioutil.ReadAll(resp.Body)
	if err != nil {
		return nil, errs.WithStack(err)
	}

	status := resp.StatusCode
	if status < 200 || status > 300 {
		return nil, errs.Errorf("failed to PUT url %s: status code %d", fullURL, status)
	}
	bodyStr := string(body)
	return &bodyStr, nil
}

func (kc *kubeClient) getDeploymentConfig(namespace string, appName string, space string) (*deployment, error) {
	dcURL := fmt.Sprintf("/oapi/v1/namespaces/%s/deploymentconfigs/%s", namespace, appName)
	result, err := kc.getResource(dcURL, true)
	if err != nil {
		return nil, errs.WithStack(err)
	} else if result == nil {
		return nil, nil
	}

	// Parse deployment config from result
	kind, ok := result["kind"].(string)
	if !ok || kind != "DeploymentConfig" {
		return nil, errs.New("no deployment config returned from endpoint")
	}
	metadata, ok := result["metadata"].(map[interface{}]interface{})
	if !ok {
		return nil, errs.Errorf("metadata missing from deployment config %s", appName)
	}
	// Check the space label is what we expect
	labels, ok := metadata["labels"].(map[interface{}]interface{})
	if !ok {
		return nil, errs.Errorf("labels missing from deployment config %s", appName)
	}
	spaceLabel, ok := labels["space"].(string)
	if !ok || len(spaceLabel) == 0 {
		return nil, errs.Errorf("space label missing from deployment config %s", appName)
	}
	if spaceLabel != space {
		return nil, errs.Errorf("deployment config %s is part of space %s, expected space %s", appName, spaceLabel, space)
	}
	// Get UID from deployment config
	uid, ok := metadata["uid"].(string)
	if !ok || len(uid) == 0 {
		return nil, errs.Errorf("malformed metadata in deployment config %s", appName)
	}
	// Read application version from label
	version := labels["version"].(string)
	if !ok || len(version) == 0 {
		return nil, errs.Errorf("version missing from deployment config %s", appName)
	}

	dc := &deployment{
		dcUID:      types.UID(uid),
		appVersion: version,
	}
	return dc, nil
}

func (kc *kubeClient) getCurrentDeployment(space string, appName string, namespace string) (*deployment, error) {
	// Look up DeploymentConfig corresponding to the application name in the provided environment
	result, err := kc.getDeploymentConfig(namespace, appName, space)
	if err != nil {
		return nil, errs.WithStack(err)
	} else if result == nil {
		return nil, nil
	}
	// Find the current deployment for the DC we just found. This should correspond to the deployment
	// shown in the OpenShift web console's overview page
	rcs, err := kc.getReplicationControllers(namespace, result.dcUID)
	if err != nil {
		return nil, errs.WithStack(err)
	} else if len(rcs) == 0 {
		return result, nil
	}

	// Find newest RC created by this DC, which is also considered visible according to the
	// OpenShift web console's criteria:
	// https://github.com/openshift/origin-web-console/blob/v3.7.0/app/scripts/controllers/overview.js#L658
	const deploymentPhaseAnnotation string = "openshift.io/deployment.phase"
	var newest *v1.ReplicationController
	for idx := range rcs {
		rc := &rcs[idx]
		if newest == nil || newest.CreationTimestamp.Before(rc.CreationTimestamp) {
<<<<<<< HEAD
			visible := true
			// Check if this RC has replicas running
			if rc.Status.Replicas > 0 {
				visible = true
			} else { // Check if RC is in progress
				phase := rc.Annotations[deploymentPhaseAnnotation]
				if phase == "New" || phase == "Pending" || phase == "Running" {
					visible = true
				}
			}
			if visible {
				newest = rc
			}
=======
			newest = rc
>>>>>>> 74fa6d0c
		}
	}
	if newest != nil {
		result.current = newest
	}
	return result, nil
}

func (kc *kubeClient) getReplicationControllers(namespace string, dcUID types.UID) ([]v1.ReplicationController, error) {
	rcs, err := kc.ReplicationControllers(namespace).List(metaV1.ListOptions{})
	if err != nil {
		return nil, errs.WithStack(err)
	}

	// Current Kubernetes concept used to represent OpenShift Deployments
	rcsForDc := []v1.ReplicationController{}
	for _, rc := range rcs.Items {

		// Use OwnerReferences to map RC to DC that created it
		match := false
		for _, ref := range rc.OwnerReferences {
			if ref.UID == dcUID && ref.Controller != nil && *ref.Controller {
				match = true
			}
		}
		if match {
			rcsForDc = append(rcsForDc, rc)
		}
	}

	return rcsForDc, nil
}

func (kc *kubeClient) getResourceQuota(namespace string) (*app.EnvStats, error) {
	const computeResources string = "compute-resources"
	quota, err := kc.ResourceQuotas(namespace).Get(computeResources, metaV1.GetOptions{})
	if err != nil {
		return nil, errs.WithStack(err)
	} else if quota == nil {
		return nil, errs.Errorf("no resource quota with name: %s", computeResources)
	}

	// Convert quantities to floating point, as this should provide enough
	// precision in practice
	cpuLimit, err := quantityToFloat64(quota.Status.Hard[v1.ResourceLimitsCPU])
	if err != nil {
		return nil, errs.WithStack(err)
	}
	cpuUsed, err := quantityToFloat64(quota.Status.Used[v1.ResourceLimitsCPU])
	if err != nil {
		return nil, errs.WithStack(err)
	}

	cpuStats := &app.EnvStatCores{
		Quota: &cpuLimit,
		Used:  &cpuUsed,
	}

	memLimit, err := quantityToFloat64(quota.Status.Hard[v1.ResourceLimitsMemory])
	if err != nil {
		return nil, errs.WithStack(err)
	}

	memUsed, err := quantityToFloat64(quota.Status.Used[v1.ResourceLimitsMemory])
	if err != nil {
		return nil, errs.WithStack(err)
	}

	memUnits := "bytes"
	memStats := &app.EnvStatMemory{
		Quota: &memLimit,
		Used:  &memUsed,
		Units: &memUnits,
	}

	result := &app.EnvStats{
		Cpucores: cpuStats,
		Memory:   memStats,
	}

	return result, nil
}

func quantityToFloat64(q resource.Quantity) (float64, error) {
	val64, rc := q.AsInt64()
	var result float64
	if rc {
		result = float64(val64)
	} else {
		valDec := q.AsDec()
		val64, ok := valDec.Unscaled()
		if !ok {
			return -1, errs.Errorf("%s cannot be represented as a 64-bit integer", valDec.String())
		}
		// From dec.go: The mathematical value of a Dec equals: unscaled * 10**(-scale)
		result = float64(val64) * math.Pow10(-int(valDec.Scale()))
	}
	return result, nil
}

// GetPodsInNamespace - return all pods in namepsace 'nameSpace' and application 'appName'
func (kc *kubeClient) GetPodsInNamespace(nameSpace string, appName string) ([]v1.Pod, error) {
	listOptions := metaV1.ListOptions{
		LabelSelector: "app=" + appName,
	}
	pods, err := kc.Pods(nameSpace).List(listOptions)
	if err != nil {
		return nil, errs.WithStack(err)
	}
	return pods.Items, nil
}

func (kc *kubeClient) getPods(namespace string, uid types.UID) ([]*v1.Pod, error) {
	pods, err := kc.Pods(namespace).List(metaV1.ListOptions{})
	if err != nil {
		return nil, errs.WithStack(err)
	}

	appPods := []*v1.Pod{}
	for _, pod := range pods.Items {
		// If a pod belongs to a given RC, it should have an OwnerReference
		// whose UID matches that of the RC
		// https://github.com/openshift/origin-web-console/blob/v3.7.0/app/scripts/services/ownerReferences.js#L40
		match := false
		for _, ref := range pod.OwnerReferences {
			if ref.UID == uid && ref.Controller != nil && *ref.Controller {
				match = true
			}
		}
		if match {
			appPods = append(appPods, &pod)
		}
	}

	return appPods, nil
}

// Pod status constants
const (
	podRunning     = "Running"
	podNotReady    = "Not Ready"
	podWarning     = "Warning"
	podError       = "Error"
	podPulling     = "Pulling"
	podPending     = "Pending"
	podSucceeded   = "Succeeded"
	podTerminating = "Terminating"
	podUnknown     = "Unknown"
)

func (kc *kubeClient) getPodStatus(pods []*v1.Pod) ([][]string, int) {
	/*
	 * Use the same categorization used by the web console. See:
	 * https://github.com/openshift/origin-web-console/blob/v3.7.0/app/scripts/directives/podDonut.js
	 * https://github.com/openshift/origin-web-console/blob/v3.7.0/app/scripts/filters/resources.js
	 */
	podStatus := make(map[string]int)
	podTotal := 0
	for _, pod := range pods {
		statusKey := podUnknown
		if pod.Status.Phase == v1.PodFailed {
			// Failed pods are not included, see web console:
			// https://github.com/openshift/origin-web-console/blob/v3.7.0/app/scripts/directives/podDonut.js#L32
			continue
		} else if pod.DeletionTimestamp != nil {
			// Terminating pods have a deletionTimeStamp set
			statusKey = podTerminating
		} else if warn, severe := isPodWarning(pod); warn {
			// Check for warnings/errors
			if severe {
				statusKey = podError
			} else {
				statusKey = podWarning
			}
		} else if isPullingImage(pod) {
			// One or more containers is waiting on its image to be pulled
			statusKey = podPulling
		} else if pod.Status.Phase == v1.PodRunning && !isPodReady(pod) {
			// Pod is running, but one or more containers is not yet ready
			statusKey = podNotReady
		} else {
			// Use Kubernetes pod phase
			statusKey = string(pod.Status.Phase)
		}
		podStatus[statusKey]++
		podTotal++
	}

	// if there were actually no pods, create a dummy entry
	if podTotal == 0 {
		podStatus[podRunning] = 0
	}

	var result [][]string
	for status, count := range podStatus {
		statusEntry := []string{status, strconv.Itoa(count)}
		result = append(result, statusEntry)
	}

	return result, podTotal
}

func isPodWarning(pod *v1.Pod) (warning, severe bool) {
	const containerTimeout time.Duration = 5 * time.Minute
	const containerCrashLoop string = "CrashLoopBackOff"
	// Consider Unknown phase a warning state
	if pod.Status.Phase == v1.PodUnknown {
		return true, false
	}

	// Check if pod has been in Pending phase for too long
	now := time.Now()
	if pod.Status.Phase == v1.PodPending {
		duration := now.Sub(pod.CreationTimestamp.Time)
		if duration > containerTimeout {
			return true, false
		}
	}

	// Check for warning conditions in pod's containers
	if pod.Status.Phase == v1.PodRunning {
		for _, status := range pod.Status.ContainerStatuses {
			state := status.State
			// Check if the container terminated with non-zero exit status
			if state.Terminated != nil && state.Terminated.ExitCode != 0 {
				// Severe if pod is terminated, indicating container didn't stop cleanly
				return true, pod.DeletionTimestamp != nil
			}
			// Check if the container has been repeatedly crashing
			if state.Waiting != nil && state.Waiting.Reason == containerCrashLoop {
				return true, true
			}
			// Check if the container has not become ready within timeout
			if state.Running != nil && !status.Ready {
				startTime := state.Running.StartedAt.Time
				duration := now.Sub(startTime)
				if duration > containerTimeout {
					return true, false
				}
			}
		}
	}

	return false, false
}

func isPullingImage(pod *v1.Pod) bool {
	const containerCreating string = "ContainerCreating"
	// If pod is pending with a container waiting due to a "ContainerCreating" event,
	// categorize as "Pulling". This may change as more information is made available.
	// See: https://github.com/openshift/origin-web-console/blob/v3.7.0/app/scripts/filters/resources.js#L663
	if pod.Status.Phase == v1.PodPending {
		for _, status := range pod.Status.ContainerStatuses {
			waiting := status.State.Waiting
			if waiting != nil && waiting.Reason == containerCreating {
				return true
			}
		}
	}
	return false
}

func isPodReady(pod *v1.Pod) bool {
	// If all of the pod's containers have a ready status, then the pod is
	// considered ready.
	total := len(pod.Spec.Containers)
	numReady := 0
	for _, status := range pod.Status.ContainerStatuses {
		if status.Ready {
			numReady++
		}
	}
	return numReady == total
}

func (kc *kubeClient) getBestRoute(namespace string, dc *deployment) (*url.URL, error) {
	serviceMap, err := kc.getMatchingServices(namespace, dc)
	if err != nil {
		return nil, err
	}
	// Get routes and associate to services using spec.to.name
	err = kc.getRoutesByService(namespace, serviceMap)
	if err != nil {
		return nil, err
	}

	// Find route with highest score according to heuristics from web-console
	var bestRoute *route
	bestScore := -1
	for _, routes := range serviceMap {
		for _, route := range routes {
			score := scoreRoute(route)
			if score > bestScore {
				bestScore = score
				bestRoute = route
			}
		}
	}

	// Construct URL from best route
	var result *url.URL
	if bestRoute != nil {
		scheme := "http"
		if bestRoute.tls {
			scheme = "https"
		}
		result = &url.URL{
			Scheme: scheme,
			Host:   bestRoute.host,
			Path:   bestRoute.path,
		}
	}

	return result, nil
}

func (kc *kubeClient) getMatchingServices(namespace string, dc *deployment) (routesByService map[string][]*route, err error) {
	services, err := kc.Services(namespace).List(metaV1.ListOptions{})
	if err != nil {
		return nil, err
	}
	// Check if each service's selector matches labels in deployment's pod template
	template := dc.current.Spec.Template
	if template == nil {
		return nil, errors.New("No pod template for current deployment")
	}
	routesByService = make(map[string][]*route)
	for _, service := range services.Items {
		selector := service.Spec.Selector
		match := true
		// Treat empty selector as not matching
		if len(selector) == 0 {
			match = false
		}
		for key := range selector {
			if selector[key] != template.Labels[key] {
				match = false
			}
		}
		// If all selector labels match those in the pod template, add service key to map
		if match {
			routesByService[service.Name] = nil
		}
	}
	return routesByService, nil
}

func (kc *kubeClient) getRoutesByService(namespace string, routesByService map[string][]*route) error {
	routeURL := fmt.Sprintf("/oapi/v1/namespaces/%s/routes", namespace)
	result, err := kc.getResource(routeURL, false)
	if err != nil {
		return err
	}

	// Parse list of routes
	kind, ok := result["kind"].(string)
	if !ok || kind != "RouteList" {
		return errors.New("No route list returned from endpoint")
	}
	items, ok := result["items"].([]interface{})
	if !ok {
		return errors.New("No list of routes in response")
	}

	for _, item := range items {
		routeItem, ok := item.(map[interface{}]interface{})
		if !ok {
			return errors.New("Route object invalid")
		}

		// Parse route from result
		spec, ok := routeItem["spec"].(map[interface{}]interface{})
		if !ok {
			return errors.New("Spec missing from route")
		}
		// Determine which service this route points to
		to, ok := spec["to"].(map[interface{}]interface{})
		if !ok {
			return errors.New("Route has no destination")
		}
		toName, ok := to["name"].(string)
		if !ok || len(toName) == 0 {
			return errors.New("Service name missing or invalid for route")
		}

		var matchingServices []string
		// Check if this route is for a service we're interested in
		_, pres := routesByService[toName]
		if pres {
			matchingServices = append(matchingServices, toName)
		}

		// Also check alternate backends for services
		altBackends, ok := spec["alternateBackends"].([]interface{})
		if ok {
			for idx := range altBackends {
				backend, ok := altBackends[idx].(map[interface{}]interface{})
				if !ok {
					return errors.New("Malformed alternative backend")
				}
				// Check if this alternate backend is a service we want a route for
				backendKind, _ := backend["kind"].(string)
				if backendKind == "Service" {
					backendName, ok := backend["name"].(string)
					if ok && len(backendName) > 0 {
						_, pres := routesByService[backendName]
						if pres {
							matchingServices = append(matchingServices, backendName)
						}
					}
				}
			}
		}
		if len(matchingServices) > 0 {
			// Get ingress points
			status, ok := routeItem["status"].(map[interface{}]interface{})
			if !ok {
				return errors.New("Status missing from route")
			}
			ingresses, ok := status["ingress"].([]interface{})
			if !ok {
				return errors.New("No ingress array listed in route")
			}

			// Prefer ingress with oldest lastTransitionTime that is marked as admitted
			oldestAdmittedIngress, err := findOldestAdmittedIngress(ingresses)
			if err != nil {
				return err
			}

			// Use hostname from oldest admitted ingress if possible
			var hostname string
			if oldestAdmittedIngress != nil {
				hostname, ok = oldestAdmittedIngress["host"].(string)
				if !ok {
					return errors.New("Hostname missing from ingress")
				}
			} else {
				// Fall back to optional host in spec
				hostname, _ = spec["host"].(string)
			}

			// Check for optional path
			path, _ := spec["path"].(string)

			// Determine whether route uses TLS
			// see: https://github.com/openshift/origin-web-console/blob/v3.7.0/app/scripts/filters/resources.js#L193
			isTLS := false
			tls, ok := spec["tls"].(map[interface{}]interface{})
			if ok {
				tlsTerm, ok := tls["termination"].(string)
				if ok && len(tlsTerm) > 0 {
					isTLS = true
				}
			}

			// Check if this route uses a custom hostname
			customHost := true
			metadata, ok := routeItem["metadata"].(map[interface{}]interface{})
			if ok {
				annotations, ok := metadata["annotations"].(map[interface{}]interface{})
				if ok {
					hostGenerated, _ := annotations["openshift.io/host.generated"].(string)
					if hostGenerated == "true" {
						customHost = false
					}
				}
			}
			route := &route{
				host:                 hostname,
				path:                 path,
				tls:                  isTLS,
				hasAdmitted:          oldestAdmittedIngress != nil,
				hasAlternateBackends: len(altBackends) > 0,
				isCustomHost:         customHost,
			}
			// TODO check wildcard policy? (see above link)
			// Associate this route with any services whoses routes we're looking for
			for _, serviceName := range matchingServices {
				routesByService[serviceName] = append(routesByService[serviceName], route)
			}
		}
	}
	return nil
}

func findOldestAdmittedIngress(ingresses []interface{}) (ingress map[interface{}]interface{}, err error) {
	var oldestAdmittedIngress map[interface{}]interface{}
	var oldestIngressTime time.Time
	for idx := range ingresses {
		ingress, ok := ingresses[idx].(map[interface{}]interface{})
		if !ok {
			return nil, errors.New("Bad ingress found in route")
		}
		// Check for oldest admitted ingress
		conditions, ok := ingress["conditions"].([]interface{})
		if ok {
			for condIdx := range conditions {
				condition, ok := conditions[condIdx].(map[interface{}]interface{})
				if !ok {
					return nil, errors.New("Bad condition for ingress")
				}
				condType, _ := condition["type"].(string)
				condStatus, _ := condition["status"].(string)
				if condType == "Admitted" && condStatus == "True" {
					lastTransitionStr, ok := condition["lastTransitionTime"].(string)
					if !ok {
						return nil, errors.New("Missing last transition time from ingress condition")
					}
					lastTransition, err := time.Parse(time.RFC3339, lastTransitionStr)
					if err != nil {
						return nil, err
					}
					if oldestAdmittedIngress == nil || lastTransition.Before(oldestIngressTime) {
						oldestAdmittedIngress = ingress
						oldestIngressTime = lastTransition
					}
				}
			}
		}
	}
	return oldestAdmittedIngress, nil
}

func scoreRoute(route *route) int {
	// See: https://github.com/openshift/origin-web-console/blob/v3.7.0/app/scripts/services/routes.js#L106
	score := 0
	if route.hasAdmitted {
		score += 11
	}
	if route.hasAlternateBackends {
		score += 5
	}
	if route.isCustomHost {
		score += 3
	}
	if route.tls {
		score++
	}
	return score
}

// Derived from: https://github.com/fabric8-services/fabric8-tenant/blob/master/openshift/kube_token.go
func (kc *kubeClient) getResource(url string, allowMissing bool) (map[interface{}]interface{}, error) {
	var body []byte
	fullURL := strings.TrimSuffix(kc.config.ClusterURL, "/") + url
	req, err := http.NewRequest("GET", fullURL, bytes.NewReader(body))
	if err != nil {
		return nil, errs.WithStack(err)
	}
	req.Header.Set("Accept", "application/yaml")
	req.Header.Set("Authorization", "Bearer "+kc.config.BearerToken)

	client := http.DefaultClient
	resp, err := client.Do(req)
	if err != nil {
		return nil, errs.WithStack(err)
	}

	defer resp.Body.Close()

	buf := new(bytes.Buffer)
	buf.ReadFrom(resp.Body)
	b := buf.Bytes()

	status := resp.StatusCode
	if status == http.StatusNotFound && allowMissing {
		return nil, nil
	} else if status < 200 || status > 300 {
		return nil, errs.Errorf("failed to GET url %s due to status code %d", fullURL, status)
	}
	var respType map[interface{}]interface{}
	err = yaml.Unmarshal(b, &respType)
	if err != nil {
		return nil, errs.WithStack(err)
	}
	return respType, nil
}<|MERGE_RESOLUTION|>--- conflicted
+++ resolved
@@ -753,23 +753,7 @@
 	for idx := range rcs {
 		rc := &rcs[idx]
 		if newest == nil || newest.CreationTimestamp.Before(rc.CreationTimestamp) {
-<<<<<<< HEAD
-			visible := true
-			// Check if this RC has replicas running
-			if rc.Status.Replicas > 0 {
-				visible = true
-			} else { // Check if RC is in progress
-				phase := rc.Annotations[deploymentPhaseAnnotation]
-				if phase == "New" || phase == "Pending" || phase == "Running" {
-					visible = true
-				}
-			}
-			if visible {
-				newest = rc
-			}
-=======
 			newest = rc
->>>>>>> 74fa6d0c
 		}
 	}
 	if newest != nil {
