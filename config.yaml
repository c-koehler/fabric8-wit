#------------------------
# Postgres configuration
#------------------------

postgres.host: localhost
postgres.port: 5432
postgres.user: postgres
postgres.password: mysecretpassword
postgres.database: postgres
postgres.sslmode: disable
# The amount of time before the connection times out
postgres.connection.timeout: 5
# Duration to wait before trying to connect again
postgres.connection.retrysleep: 1s
postgres.connection.maxidle: -1
postgres.connection.maxopen: -1

#------------------------
# HTTP configuration
#------------------------

http.address: 0.0.0.0:8080

#------------------------
# HTTP Cache-Control
#------------------------

<<<<<<< HEAD
cachecontrol.workitems: max-age=300
cachecontrol.workitemtypes: max-age=86400
cachecontrol.workitemlinktypes: max-age=86400
cachecontrol.spaces: max-age=300
cachecontrol.iterations: max-age=300
cachecontrol.users: max-age=300
cachecontrol.areas: max-age=300
# data returned from '/api/user' must not be cached by intermediate proxies, 
# but can only be kept in the client's local cache.
=======
cachecontrol.workitems: max-age=2
cachecontrol.workitemtypes: max-age=2
cachecontrol.workitemlinktypes: max-age=2
cachecontrol.spaces: max-age=2
cachecontrol.iterations: max-age=2
cachecontrol.areas: max-age=2
cachecontrol.users: max-age=2
cachecontrol.comments: max-age=2
cachecontrol.filters: max-age=86400 # 1 day
# data returned from '/api/user' must not be cached by intermediate proxies, 
# but can only be kept in the client's local cache.
cachecontrol.user: private,max-age=2
>>>>>>> 49e3018e

#------------------------
# Misc.
#------------------------

# Enable development related features, e.g. token generation endpoint
developer.mode.enabled: false

# Whether you want to create the common work item types such as bug, feature, ...
populate.commontypes: true

# ----------------------------
# Authentication configuration
# ----------------------------

token.privatekey : |
                    -----BEGIN RSA PRIVATE KEY-----
                    MIIEpQIBAAKCAQEAnwrjH5iTSErw9xUptp6QSFoUfpHUXZ+PaslYSUrpLjw1q27O
                    DSFwmhV4+dAaTMO5chFv/kM36H3ZOyA146nwxBobS723okFaIkshRrf6qgtD6coT
                    HlVUSBTAcwKEjNn4C9jtEpyOl+eSgxhMzRH3bwTIFlLlVMiZf7XVE7P3yuOCpqkk
                    2rdYVSpQWQWKU+ZRywJkYcLwjEYjc70AoNpjO5QnY+Exx98E30iEdPHZpsfNhsjh
                    9Z7IX5TrMYgz7zBTw8+niO/uq3RBaHyIhDbvenbR9Q59d88lbnEeHKgSMe2RQpFR
                    3rxFRkc/64Rn/bMuL/ptNowPqh1P+9GjYzWmPwIDAQABAoIBAQCBCl5ZpnvprhRx
                    BVTA/Upnyd7TCxNZmzrME+10Gjmz79pD7DV25ejsu/taBYUxP6TZbliF3pggJOv6
                    UxomTB4znlMDUz0JgyjUpkyril7xVQ6XRAPbGrS1f1Def+54MepWAn3oGeqASb3Q
                    bAj0Yl12UFTf+AZmkhQpUKk/wUeN718EIY4GRHHQ6ykMSqCKvdnVbMyb9sIzbSTl
                    v+l1nQFnB/neyJq6P0Q7cxlhVj03IhYj/AxveNlKqZd2Ih3m/CJo0Abtwhx+qHZp
                    cCBrYj7VelEaGARTmfoIVoGxFGKZNCcNzn7R2ic7safxXqeEnxugsAYX/UmMoq1b
                    vMYLcaLRAoGBAMqMbbgejbD8Cy6wa5yg7XquqOP5gPdIYYS88TkQTp+razDqKPIU
                    hPKetnTDJ7PZleOLE6eJ+dQJ8gl6D/dtOsl4lVRy/BU74dk0fYMiEfiJMYEYuAU0
                    MCramo3HAeySTP8pxSLFYqJVhcTpL9+NQgbpJBUlx5bLDlJPl7auY077AoGBAMkD
                    UpJRIv/0gYSz5btVheEyDzcqzOMZUVsngabH7aoQ49VjKrfLzJ9WznzJS5gZF58P
                    vB7RLuIA8m8Y4FUwxOr4w9WOevzlFh0gyzgNY4gCwrzEryOZqYYqCN+8QLWfq/hL
                    +gYFYpEW5pJ/lAy2i8kPanC3DyoqiZCsUmlg6JKNAoGBAIdCkf6zgKGhHwKV07cs
                    DIqx2p0rQEFid6UB3ADkb+zWt2VZ6fAHXeT7shJ1RK0o75ydgomObWR5I8XKWqE7
                    s1dZjDdx9f9kFuVK1Upd1SxoycNRM4peGJB1nWJydEl8RajcRwZ6U+zeOc+OfWbH
                    WUFuLadlrEx5212CQ2k+OZlDAoGAdsH2w6kZ83xCFOOv41ioqx5HLQGlYLpxfVg+
                    2gkeWa523HglIcdPEghYIBNRDQAuG3RRYSeW+kEy+f4Jc2tHu8bS9FWkRcsWoIji
                    ZzBJ0G5JHPtaub6sEC6/ZWe0F1nJYP2KLop57FxKRt0G2+fxeA0ahpMwa2oMMiQM
                    4GM3pHUCgYEAj2ZjjsF2MXYA6kuPUG1vyY9pvj1n4fyEEoV/zxY1k56UKboVOtYr
                    BA/cKaLPqUF+08Tz/9MPBw51UH4GYfppA/x0ktc8998984FeIpfIFX6I2U9yUnoQ
                    OCCAgsB8g8yTB4qntAYyfofEoDiseKrngQT5DSdxd51A/jw7B8WyBK8=
                    -----END RSA PRIVATE KEY-----

token.publickey : |
                    -----BEGIN PUBLIC KEY-----
                    MIIBIjANBgkqhkiG9w0BAQEFAAOCAQ8AMIIBCgKCAQEArlscGA2NfO4ZkGzJgZE8
                    e/WGHCFANE28DzU1aftOssKi4jCn++umFWPDWxTwLfQdiwc8Bbhn9/8udPMXrZ84
                    L8OgVNbDXOle37QE0+GEAX/DnzkvOg2sm7F0IzKck9YNvo3ZUYj7dyW9s2zatCwu
                    QyUsHJmbMdwtDOueHBHwXiAiU0kprtUjNsvK4SBvascBdCmLLIWkhj2lu5S6BGrH
                    gDDTv2JaguNwlgbHLFWU08D03j2F5Yj4TO8LexRJwCYrKp1icQrvC+WGhRAlttbx
                    51MKRiCnqhFJ8LYtCbPt5Xm5+FR2fHFCMyCqQsScu+dwsx+mb4JGAsdVEaUdcmOF
                    ZwIDAQAB
                    -----END PUBLIC KEY-----

# ----------------------------
# Keycloak OAuth2.0 configuration
# ----------------------------

keycloak.client.id : fabric8-online-platform
keycloak.secret : 7a3d5a00-7f80-40cf-8781-b5b6f2dfd1bd
keycloak.domain.prefix : sso
keycloak.realm : fabric8
keycloak.testuser.name : testuser
keycloak.testuser.secret : testuser
keycloak.testuser2.name : testuser2
keycloak.testuser2.secret : testuser2

# Uncomment if FQDN URL's should be used instead of relative URL's:
# keycloak.url : https://sso.prod-preview.openshift.io<|MERGE_RESOLUTION|>--- conflicted
+++ resolved
@@ -25,17 +25,6 @@
 # HTTP Cache-Control
 #------------------------
 
-<<<<<<< HEAD
-cachecontrol.workitems: max-age=300
-cachecontrol.workitemtypes: max-age=86400
-cachecontrol.workitemlinktypes: max-age=86400
-cachecontrol.spaces: max-age=300
-cachecontrol.iterations: max-age=300
-cachecontrol.users: max-age=300
-cachecontrol.areas: max-age=300
-# data returned from '/api/user' must not be cached by intermediate proxies, 
-# but can only be kept in the client's local cache.
-=======
 cachecontrol.workitems: max-age=2
 cachecontrol.workitemtypes: max-age=2
 cachecontrol.workitemlinktypes: max-age=2
@@ -48,7 +37,6 @@
 # data returned from '/api/user' must not be cached by intermediate proxies, 
 # but can only be kept in the client's local cache.
 cachecontrol.user: private,max-age=2
->>>>>>> 49e3018e
 
 #------------------------
 # Misc.
