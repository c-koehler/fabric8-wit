package controller_test

import (
	"fmt"
	"net/http"
	"testing"
	"time"

	"github.com/Sirupsen/logrus"
	"github.com/almighty/almighty-core/account"

	"github.com/almighty/almighty-core/app"
	"github.com/almighty/almighty-core/app/test"

	. "github.com/almighty/almighty-core/controller"
	"github.com/almighty/almighty-core/gormapplication"
	"github.com/almighty/almighty-core/gormsupport"
	"github.com/almighty/almighty-core/login"

	"github.com/almighty/almighty-core/gormsupport/cleaner"

	"github.com/almighty/almighty-core/gormtestsupport"
	"github.com/almighty/almighty-core/resource"
	testsupport "github.com/almighty/almighty-core/test"
	almtoken "github.com/almighty/almighty-core/token"
	"github.com/goadesign/goa"
	uuid "github.com/satori/go.uuid"
	"github.com/stretchr/testify/assert"
	"github.com/stretchr/testify/require"
	"github.com/stretchr/testify/suite"
	"golang.org/x/net/context"
)

func TestUsers(t *testing.T) {
	resource.Require(t, resource.Database)
	suite.Run(t, &TestUsersSuite{DBTestSuite: gormtestsupport.NewDBTestSuite("../config.yaml")})
}

type TestUsersSuite struct {
	gormtestsupport.DBTestSuite
	db             *gormapplication.GormDB
	svc            *goa.Service
	clean          func()
	controller     *UsersController
	userRepo       account.UserRepository
	identityRepo   account.IdentityRepository
	profileService login.UserProfileService
}

func (s *TestUsersSuite) SetupSuite() {
	s.DBTestSuite.SetupSuite()
	s.svc = goa.New("test")
	s.db = gormapplication.NewGormDB(s.DB)
	testAttributeValue := "a"
	dummyProfileResponse := createDummyUserProfileResponse(&testAttributeValue, &testAttributeValue, &testAttributeValue)
	keycloakUserProfileService := newDummyUserProfileService(dummyProfileResponse)
	s.profileService = keycloakUserProfileService
	s.controller = NewUsersController(s.svc, s.db, s.Configuration, s.profileService)
	s.userRepo = s.db.Users()
	s.identityRepo = s.db.Identities()
}

func (s *TestUsersSuite) SetupTest() {
	s.clean = cleaner.DeleteCreatedEntities(s.DB)
}

func (s *TestUsersSuite) TearDownTest() {
	s.clean()
}

func (s *TestUsersSuite) SecuredController(identity account.Identity) (*goa.Service, *UsersController) {
	pub, _ := almtoken.ParsePublicKey([]byte(almtoken.RSAPublicKey))
	svc := testsupport.ServiceAsUser("Users-Service", almtoken.NewManager(pub), identity)
	return svc, NewUsersController(svc, s.db, s.Configuration, s.profileService)
}

func (s *TestUsersSuite) TestUpdateUserOK() {
	// given
	user := s.createRandomUser("TestUpdateUserOK")
	identity := s.createRandomIdentity(user, account.KeycloakIDP)
	_, result := test.ShowUsersOK(s.T(), nil, nil, s.controller, identity.ID.String(), nil, nil)
	assert.Equal(s.T(), identity.ID.String(), *result.Data.ID)
	assert.Equal(s.T(), user.FullName, *result.Data.Attributes.FullName)
	assert.Equal(s.T(), user.ImageURL, *result.Data.Attributes.ImageURL)
	assert.Equal(s.T(), identity.ProviderType, *result.Data.Attributes.ProviderType)
	assert.Equal(s.T(), identity.Username, *result.Data.Attributes.Username)
	assert.Equal(s.T(), user.Company, *result.Data.Attributes.Company)

	// when
	newEmail := "TestUpdateUserOK-" + uuid.NewV4().String() + "@email.com"
	newFullName := "TestUpdateUserOK"
	newImageURL := "http://new.image.io/imageurl"
	newBio := "new bio"
	newProfileURL := "http://new.profile.url/url"
	newCompany := "updateCompany " + uuid.NewV4().String()
	secureService, secureController := s.SecuredController(identity)

	contextInformation := map[string]interface{}{
		"last_visited": "yesterday",
		"space":        "3d6dab8d-f204-42e8-ab29-cdb1c93130ad",
		"rate":         100.00,
		"count":        3,
	}
	//secureController, secureService := createSecureController(t, identity)
	updateUsersPayload := createUpdateUsersPayload(&newEmail, &newFullName, &newBio, &newImageURL, &newProfileURL, &newCompany, nil, contextInformation)
	_, result = test.UpdateUsersOK(s.T(), secureService.Context, secureService, secureController, updateUsersPayload)

	// then
	require.NotNil(s.T(), result)
	// let's fetch it and validate
	_, result = test.ShowUsersOK(s.T(), nil, nil, s.controller, identity.ID.String(), nil, nil)
	require.NotNil(s.T(), result)
	assert.Equal(s.T(), identity.ID.String(), *result.Data.ID)
	assert.Equal(s.T(), newFullName, *result.Data.Attributes.FullName)
	assert.Equal(s.T(), newImageURL, *result.Data.Attributes.ImageURL)
	assert.Equal(s.T(), newBio, *result.Data.Attributes.Bio)
	assert.Equal(s.T(), newProfileURL, *result.Data.Attributes.URL)
	assert.Equal(s.T(), newCompany, *result.Data.Attributes.Company)

	updatedContextInformation := result.Data.Attributes.ContextInformation
	assert.Equal(s.T(), contextInformation["last_visited"], updatedContextInformation["last_visited"])

	countValue, ok := updatedContextInformation["count"].(float64)
	assert.True(s.T(), ok)
	assert.Equal(s.T(), contextInformation["count"], int(countValue))
	assert.Equal(s.T(), contextInformation["rate"], updatedContextInformation["rate"])
}

func (s *TestUsersSuite) TestUpdateUserNameMulitpleTimesForbidden() {

	user := s.createRandomUser("OK")
	identity := s.createRandomIdentity(user, account.KeycloakIDP)
	_, result := test.ShowUsersOK(s.T(), nil, nil, s.controller, identity.ID.String(), nil, nil)
	assert.Equal(s.T(), identity.ID.String(), *result.Data.ID)

	newUserName := identity.Username + uuid.NewV4().String()
	secureService, secureController := s.SecuredController(identity)

	contextInformation := map[string]interface{}{
		"last_visited": "yesterday",
	}

	updateUsersPayload := createUpdateUsersPayload(nil, nil, nil, nil, nil, nil, &newUserName, contextInformation)
	_, result = test.UpdateUsersOK(s.T(), secureService.Context, secureService, secureController, updateUsersPayload)

	// next attempt should fail.
	test.UpdateUsersForbidden(s.T(), secureService.Context, secureService, secureController, updateUsersPayload)
}

func (s *TestUsersSuite) TestUpdateUserVariableSpacesInNameOK() {

	// given
	user := s.createRandomUser("OK")
	identity := s.createRandomIdentity(user, account.KeycloakIDP)
	_, result := test.ShowUsersOK(s.T(), nil, nil, s.controller, identity.ID.String(), nil, nil)
	assertUser(s.T(), result.Data, user, identity)
	// when
	newEmail := "updated-" + uuid.NewV4().String() + "@email.com"

	// This is the special thing we are testing - everything else
	// has been tested in other tests.
	// We use the full name to derive the first and the last name
	// This test checks that the splitting is done correctly,
	// ie, the first word is the first name ,and the rest is the last name

	newFullName := " This name   has a   lot of spaces   in it"
	newImageURL := "http://new.image.io/imageurl"
	newBio := "new bio"
	newProfileURL := "http://new.profile.url/url"
	newCompany := "updateCompany " + uuid.NewV4().String()

	secureService, secureController := s.SecuredController(identity)

	contextInformation := map[string]interface{}{
		"last_visited": "yesterday",
		"space":        "3d6dab8d-f204-42e8-ab29-cdb1c93130ad",
		"rate":         100.00,
		"count":        3,
	}
	//secureController, secureService := createSecureController(t, identity)
	updateUsersPayload := createUpdateUsersPayload(&newEmail, &newFullName, &newBio, &newImageURL, &newProfileURL, &newCompany, nil, contextInformation)
	_, result = test.UpdateUsersOK(s.T(), secureService.Context, secureService, secureController, updateUsersPayload)
	// then
	require.NotNil(s.T(), result)
	// let's fetch it and validate
	_, result = test.ShowUsersOK(s.T(), nil, nil, s.controller, identity.ID.String(), nil, nil)
	require.NotNil(s.T(), result)
	assert.Equal(s.T(), identity.ID.String(), *result.Data.ID)
	assert.Equal(s.T(), newFullName, *result.Data.Attributes.FullName)
	assert.Equal(s.T(), newImageURL, *result.Data.Attributes.ImageURL)
	assert.Equal(s.T(), newBio, *result.Data.Attributes.Bio)
	assert.Equal(s.T(), newProfileURL, *result.Data.Attributes.URL)
	assert.Equal(s.T(), newCompany, *result.Data.Attributes.Company)

	updatedContextInformation := result.Data.Attributes.ContextInformation
	assert.Equal(s.T(), contextInformation["last_visited"], updatedContextInformation["last_visited"])
	countValue, ok := updatedContextInformation["count"].(float64)
	assert.True(s.T(), ok)
	assert.Equal(s.T(), contextInformation["count"], int(countValue))
	assert.Equal(s.T(), contextInformation["rate"], updatedContextInformation["rate"])
}

/*
	Test to unset variable in contextInformation
*/

func (s *TestUsersSuite) TestUpdateUserUnsetVariableInContextInfo() {
	// given
	user := s.createRandomUser("TestUpdateUserUnsetVariableInContextInfo")
	identity := s.createRandomIdentity(user, account.KeycloakIDP)
	_, result := test.ShowUsersOK(s.T(), nil, nil, s.controller, identity.ID.String(), nil, nil)
	assert.Equal(s.T(), identity.ID.String(), *result.Data.ID)
	assert.Equal(s.T(), user.FullName, *result.Data.Attributes.FullName)
	assert.Equal(s.T(), user.ImageURL, *result.Data.Attributes.ImageURL)
	assert.Equal(s.T(), identity.ProviderType, *result.Data.Attributes.ProviderType)
	assert.Equal(s.T(), identity.Username, *result.Data.Attributes.Username)

	// when
	newEmail := "TestUpdateUserUnsetVariableInContextInfo-" + uuid.NewV4().String() + "@email.com"
	newFullName := "TestUpdateUserUnsetVariableInContextInfo"
	newImageURL := "http://new.image.io/imageurl"
	newBio := "new bio"
	newProfileURL := "http://new.profile.url/url"
	secureService, secureController := s.SecuredController(identity)
	contextInformation := map[string]interface{}{
		"last_visited": "yesterday",
		"space":        "3d6dab8d-f204-42e8-ab29-cdb1c93130ad",
		"rate":         100.00,
		"count":        3,
	}
	//secureController, secureService := createSecureController(t, identity)
	updateUsersPayload := createUpdateUsersPayload(&newEmail, &newFullName, &newBio, &newImageURL, &newProfileURL, nil, nil, contextInformation)
	_, result = test.UpdateUsersOK(s.T(), secureService.Context, secureService, secureController, updateUsersPayload)
	// then
	require.NotNil(s.T(), result)
	// let's fetch it and validate the usual stuff.
	_, result = test.ShowUsersOK(s.T(), nil, nil, s.controller, identity.ID.String(), nil, nil)
	require.NotNil(s.T(), result)
	assert.Equal(s.T(), identity.ID.String(), *result.Data.ID)
	assert.Equal(s.T(), newFullName, *result.Data.Attributes.FullName)
	assert.Equal(s.T(), newImageURL, *result.Data.Attributes.ImageURL)
	assert.Equal(s.T(), newBio, *result.Data.Attributes.Bio)
	assert.Equal(s.T(), newProfileURL, *result.Data.Attributes.URL)
	updatedContextInformation := result.Data.Attributes.ContextInformation
	assert.Equal(s.T(), contextInformation["last_visited"], updatedContextInformation["last_visited"])

	/** Usual stuff done, now lets unset **/
	contextInformation = map[string]interface{}{
		"last_visited": nil,
		"space":        "3d6dab8d-f204-42e8-ab29-cdb1c93130ad",
		"rate":         100.00,
		"count":        3,
	}

	updateUsersPayload = createUpdateUsersPayload(&newEmail, &newFullName, &newBio, &newImageURL, &newProfileURL, nil, nil, contextInformation)
	_, result = test.UpdateUsersOK(s.T(), secureService.Context, secureService, secureController, updateUsersPayload)
	// then
	require.NotNil(s.T(), result)
	// let's fetch it and validate the usual stuff.
	_, result = test.ShowUsersOK(s.T(), nil, nil, s.controller, identity.ID.String(), nil, nil)
	require.NotNil(s.T(), result)
	updatedContextInformation = result.Data.Attributes.ContextInformation

	// what was passed as non-nill should be intact.
	assert.Equal(s.T(), contextInformation["space"], updatedContextInformation["space"])

	// what was pass as nil should not be found!
	_, ok := updatedContextInformation["last_visited"]
	assert.Equal(s.T(), false, ok)
}

/*
	Pass no contextInformation and no one complains.
	This is as per general service behaviour.
*/

func (s *TestUsersSuite) TestUpdateUserOKWithoutContextInfo() {
	// given
	user := s.createRandomUser("TestUpdateUserOKWithoutContextInfo")
	identity := s.createRandomIdentity(user, account.KeycloakIDP)
	_, result := test.ShowUsersOK(s.T(), nil, nil, s.controller, identity.ID.String(), nil, nil)
	assert.Equal(s.T(), identity.ID.String(), *result.Data.ID)
	assert.Equal(s.T(), user.FullName, *result.Data.Attributes.FullName)
	assert.Equal(s.T(), user.ImageURL, *result.Data.Attributes.ImageURL)
	assert.Equal(s.T(), identity.ProviderType, *result.Data.Attributes.ProviderType)
	assert.Equal(s.T(), identity.Username, *result.Data.Attributes.Username)
	// when
	newEmail := "TestUpdateUserOKWithoutContextInfo-" + uuid.NewV4().String() + "@email.com"
	newFullName := "TestUpdateUserOKWithoutContextInfo"
	newImageURL := "http://new.image.io/imageurl"
	newBio := "new bio"
	newProfileURL := "http://new.profile.url/url"
	secureService, secureController := s.SecuredController(identity)

	updateUsersPayload := createUpdateUsersPayloadWithoutContextInformation(&newEmail, &newFullName, &newBio, &newImageURL, &newProfileURL)
	test.UpdateUsersOK(s.T(), secureService.Context, secureService, secureController, updateUsersPayload)
}

func (s *TestUsersSuite) TestPatchUserContextInformation() {

	// given
	user := s.createRandomUser("TestPatchUserContextInformation")
	identity := s.createRandomIdentity(user, account.KeycloakIDP)
	_, result := test.ShowUsersOK(s.T(), nil, nil, s.controller, identity.ID.String(), nil, nil)
	assertUser(s.T(), result.Data, user, identity)
	// when
	secureService, secureController := s.SecuredController(identity)

	contextInformation := map[string]interface{}{
		"last_visited": "yesterday",
		"count":        3,
	}
	//secureController, secureService := createSecureController(t, identity)
	updateUsersPayload := createUpdateUsersPayload(nil, nil, nil, nil, nil, nil, nil, contextInformation)
	_, result = test.UpdateUsersOK(s.T(), secureService.Context, secureService, secureController, updateUsersPayload)
	// then
	require.NotNil(s.T(), result)

	// let's fetch it and validate the usual stuff.
	_, result = test.ShowUsersOK(s.T(), nil, nil, s.controller, identity.ID.String(), nil, nil)
	require.NotNil(s.T(), result)
	assert.Equal(s.T(), identity.ID.String(), *result.Data.ID)
	updatedContextInformation := result.Data.Attributes.ContextInformation

	// Before we PATCH, ensure that the 1st time update has worked well.
	assert.Equal(s.T(), contextInformation["last_visited"], updatedContextInformation["last_visited"])
	countValue, ok := updatedContextInformation["count"].(float64)
	assert.True(s.T(), ok)
	assert.Equal(s.T(), contextInformation["count"], int(countValue))

	/** Usual stuff done, now lets PATCH only 1 contextInformation attribute **/
	patchedContextInformation := map[string]interface{}{
		"count": 5,
	}

	updateUsersPayload = createUpdateUsersPayload(nil, nil, nil, nil, nil, nil, nil, patchedContextInformation)
	_, result = test.UpdateUsersOK(s.T(), secureService.Context, secureService, secureController, updateUsersPayload)
	require.NotNil(s.T(), result)

	// let's fetch it and validate the usual stuff.
	_, result = test.ShowUsersOK(s.T(), nil, nil, s.controller, identity.ID.String(), nil, nil)
	require.NotNil(s.T(), result)
	updatedContextInformation = result.Data.Attributes.ContextInformation

	// what was NOT passed, should remain intact.
	assert.Equal(s.T(), contextInformation["last_visited"], updatedContextInformation["last_visited"])

	// what WAS PASSED, should be updated.
	countValue, ok = updatedContextInformation["count"].(float64)
	assert.True(s.T(), ok)
	assert.Equal(s.T(), patchedContextInformation["count"], int(countValue))

}

func (s *TestUsersSuite) TestUpdateUserUnauthorized() {
	// given
	user := s.createRandomUser("TestUpdateUserUnauthorized")
	identity := s.createRandomIdentity(user, account.KeycloakIDP)
	_, result := test.ShowUsersOK(s.T(), nil, nil, s.controller, identity.ID.String(), nil, nil)
	assert.Equal(s.T(), identity.ID.String(), *result.Data.ID)
	assert.Equal(s.T(), user.FullName, *result.Data.Attributes.FullName)
	assert.Equal(s.T(), user.ImageURL, *result.Data.Attributes.ImageURL)
	assert.Equal(s.T(), identity.ProviderType, *result.Data.Attributes.ProviderType)
	assert.Equal(s.T(), identity.Username, *result.Data.Attributes.Username)
	newEmail := "TestUpdateUserUnauthorized-" + uuid.NewV4().String() + "@email.com"
	newFullName := "TestUpdateUserUnauthorized"
	newImageURL := "http://new.image.io/imageurl"
	newBio := "new bio"
	newProfileURL := "http://new.profile.url/url"
	contextInformation := map[string]interface{}{
		"last_visited": "yesterday",
		"space":        "3d6dab8d-f204-42e8-ab29-cdb1c93130ad",
	}
	//secureController, secureService := createSecureController(t, identity)
	updateUsersPayload := createUpdateUsersPayload(&newEmail, &newFullName, &newBio, &newImageURL, &newProfileURL, nil, nil, contextInformation)
	// when/then
	test.UpdateUsersUnauthorized(s.T(), context.Background(), nil, s.controller, updateUsersPayload)
}

func (s *TestUsersSuite) TestShowUserOK() {
	// given user
	user := s.createRandomUser("TestShowUserOK")
	identity := s.createRandomIdentity(user, account.KeycloakIDP)
	// when
	res, result := test.ShowUsersOK(s.T(), nil, nil, s.controller, identity.ID.String(), nil, nil)
	// then
	assertUser(s.T(), result.Data, user, identity)
	assertSingleUserResponseHeaders(s.T(), res, result, user)
}

func (s *TestUsersSuite) TestShowUserOKUsingExpiredIfModifedSinceHeader() {
	// given user
	user := s.createRandomUser("TestShowUserOKUsingExpiredIfModifedSinceHeader")
	identity := s.createRandomIdentity(user, account.KeycloakIDP)
	// when
	ifModifiedSince := app.ToHTTPTime(user.UpdatedAt.Add(-1 * time.Hour))
	res, result := test.ShowUsersOK(s.T(), nil, nil, s.controller, identity.ID.String(), &ifModifiedSince, nil)
	// then
	assertUser(s.T(), result.Data, user, identity)
	assertSingleUserResponseHeaders(s.T(), res, result, user)
}

func (s *TestUsersSuite) TestShowUserOKUsingExpiredIfNoneMatchHeader() {
	// given user
	user := s.createRandomUser("TestShowUserOKUsingExpiredIfNoneMatchHeader")
	identity := s.createRandomIdentity(user, account.KeycloakIDP)
	// when
	ifNoneMatch := "foo"
	res, result := test.ShowUsersOK(s.T(), nil, nil, s.controller, identity.ID.String(), nil, &ifNoneMatch)
	// then
	assertUser(s.T(), result.Data, user, identity)
	assertSingleUserResponseHeaders(s.T(), res, result, user)
}

func (s *TestUsersSuite) TestShowUserNotModifiedUsingIfModifedSinceHeader() {
	// given user
	user := s.createRandomUser("TestShowUserNotModifiedUsingIfModifedSinceHeader")
	identity := s.createRandomIdentity(user, account.KeycloakIDP)
	// when/then
	ifModifiedSince := app.ToHTTPTime(user.UpdatedAt.UTC())
	test.ShowUsersNotModified(s.T(), nil, nil, s.controller, identity.ID.String(), &ifModifiedSince, nil)
}

func (s *TestUsersSuite) TestShowUserNotModifiedUsingIfNoneMatchHeader() {
	// given user
	user := s.createRandomUser("TestShowUserNotModifiedUsingIfNoneMatchHeader")
	identity := s.createRandomIdentity(user, account.KeycloakIDP)
	// when/then
	ifNoneMatch := app.GenerateEntityTag(user)
	test.ShowUsersNotModified(s.T(), nil, nil, s.controller, identity.ID.String(), nil, &ifNoneMatch)
}

func (s *TestUsersSuite) TestShowUserNotFound() {
	// given user
	user := s.createRandomUser("TestShowUserNotFound")
	s.createRandomIdentity(user, account.KeycloakIDP)
	// when/then
	test.ShowUsersNotFound(s.T(), nil, nil, s.controller, uuid.NewV4().String(), nil, nil)
}

func (s *TestUsersSuite) TestShowUserBadRequest() {
	// given user
	user := s.createRandomUser("TestShowUserBadRequest")
	s.createRandomIdentity(user, account.KeycloakIDP)
	// when/then
	test.ShowUsersBadRequest(s.T(), nil, nil, s.controller, "invaliduuid", nil, nil)
}

func (s *TestUsersSuite) TestListUsersOK() {
	// given user1
	user1 := s.createRandomUser("TestListUsersOK1")
	identity1 := s.createRandomIdentity(user1, account.KeycloakIDP)
	s.createRandomIdentity(user1, "github-test")
	// given user2
	user2 := s.createRandomUser("TestListUsersOK2")
	identity2 := s.createRandomIdentity(user2, account.KeycloakIDP)
	// when
<<<<<<< HEAD
	res, result := test.ListUsersOK(s.T(), nil, nil, s.controller, nil, nil)
=======
	_, result := test.ListUsersOK(s.T(), nil, nil, s.controller, nil, nil, nil)
>>>>>>> 00b582ba
	// then
	assertUser(s.T(), findUser(identity1.ID, result.Data), user1, identity1)
	assertUser(s.T(), findUser(identity2.ID, result.Data), user2, identity2)
	assertMultiUsersResponseHeaders(s.T(), res, user2)
}

func (s *TestUsersSuite) TestListUsersOKUsingExpiredIfModifiedSinceHeader() {
	// given user1
	user1 := s.createRandomUser("TestListUsersOKUsingExpiredIfModifiedSinceHeader")
	identity1 := s.createRandomIdentity(user1, account.KeycloakIDP)
	s.createRandomIdentity(user1, "github-test")
	// given user2
	user2 := s.createRandomUser("TestListUsersOKUsingExpiredIfModifiedSinceHeader2")
	identity2 := s.createRandomIdentity(user2, account.KeycloakIDP)
	// when
	ifModifiedSinceHeader := app.ToHTTPTime(user2.UpdatedAt.Add(-1 * time.Hour))
	res, result := test.ListUsersOK(s.T(), nil, nil, s.controller, &ifModifiedSinceHeader, nil)
	// then
	assertUser(s.T(), findUser(identity1.ID, result.Data), user1, identity1)
	assertUser(s.T(), findUser(identity2.ID, result.Data), user2, identity2)
	assertMultiUsersResponseHeaders(s.T(), res, user2)
}

func (s *TestUsersSuite) TestListUsersOKUsingExpiredIfNoneMatchHeader() {
	// given user1
	user1 := s.createRandomUser("TestListUsersOKUsingExpiredIfNoneMatchHeader")
	identity1 := s.createRandomIdentity(user1, account.KeycloakIDP)
	s.createRandomIdentity(user1, "github-test")
	// given user2
	user2 := s.createRandomUser("TestListUsersOKUsingExpiredIfNoneMatchHeader2")
	identity2 := s.createRandomIdentity(user2, account.KeycloakIDP)
	// when
	ifNoneMatch := "foo"
	res, result := test.ListUsersOK(s.T(), nil, nil, s.controller, nil, &ifNoneMatch)
	s.T().Log(fmt.Sprintf("List of users: %v", result))
	// then
	assertUser(s.T(), findUser(identity1.ID, result.Data), user1, identity1)
	assertUser(s.T(), findUser(identity2.ID, result.Data), user2, identity2)
	assertMultiUsersResponseHeaders(s.T(), res, user2)
}

func (s *TestUsersSuite) TestListUsersNotModifiedUsingIfModifiedSinceHeader() {
	// given user1
	user1 := s.createRandomUser("TestListUsersNotModifiedUsingIfModifiedSinceHeader")
	s.createRandomIdentity(user1, account.KeycloakIDP)
	s.createRandomIdentity(user1, "github-test")
	// given user2
	user2 := s.createRandomUser("TestListUsersNotModifiedUsingIfModifiedSinceHeader2")
	s.createRandomIdentity(user2, account.KeycloakIDP)
	// when/then
	ifModifiedSinceHeader := app.ToHTTPTime(user2.UpdatedAt)
	test.ListUsersNotModified(s.T(), nil, nil, s.controller, &ifModifiedSinceHeader, nil)
}

func (s *TestUsersSuite) TestListUsersNotModifiedUsingIfNoneMatchHeader() {
	// given user1
	user1 := s.createRandomUser("TestListUsersNotModifiedUsingIfNoneMatchHeader")
	s.createRandomIdentity(user1, account.KeycloakIDP)
	s.createRandomIdentity(user1, "github-test")
	// given user2
	user2 := s.createRandomUser("TestListUsersNotModifiedUsingIfNoneMatchHeader2")
	s.createRandomIdentity(user2, account.KeycloakIDP)
	_, allUsers := test.ListUsersOK(s.T(), nil, nil, s.controller, nil, nil)
	// when/then
	ifNoneMatch := s.generateUsersTag(*allUsers)
	test.ListUsersNotModified(s.T(), nil, nil, s.controller, nil, &ifNoneMatch)
}

func (s *TestUsersSuite) TestListUsersByUsernameOK() {
	// given user1
	user1 := s.createRandomUser("TestListUsersOK1")
	identity11 := s.createRandomIdentity(user1, account.KeycloakIDP)
	s.createRandomIdentity(user1, "github-test")
	// given user2
	user2 := s.createRandomUser("TestListUsersOK2")
	s.createRandomIdentity(user2, account.KeycloakIDP)
	// when
	_, result := test.ListUsersOK(s.T(), nil, nil, s.controller, nil, nil, &identity11.Username)
	// then
	for i, data := range result.Data {
		s.T().Log(fmt.Sprintf("Result #%d: %s %v", i, *data.ID, *data.Attributes.Username))
	}
	require.Len(s.T(), result.Data, 1)
	assertUser(s.T(), findUser(identity11.ID, result.Data), user1, identity11)
}

func (s *TestUsersSuite) TestListUsersByEmailOK() {
	// given user1
	user1 := s.createRandomUser("TestListUsersOK1")
	identity11 := s.createRandomIdentity(user1, account.KeycloakIDP)
	_ = s.createRandomIdentity(user1, "xyz-idp")

	// given user2
	user2 := s.createRandomUser("TestListUsersOK2")
	s.createRandomIdentity(user2, account.KeycloakIDP)
	// when
	_, result := test.ListUsersOK(s.T(), nil, nil, s.controller, &user1.Email, nil, nil)
	// then
	for i, data := range result.Data {
		s.T().Log(fmt.Sprintf("Result #%d: %s %v", i, *data.ID, *data.Attributes.Username))
	}
	// even though 2 identites were created, only 1 app user was returned.
	// this is because only we currently consider only kc identites.
	require.Len(s.T(), result.Data, 1)
	assertUser(s.T(), findUser(identity11.ID, result.Data), user1, identity11)
}

func (s *TestUsersSuite) TestListUsersByRegistrationCompletedOK() {
	// given user1
	user1 := s.createRandomUser("TestListUsersOK1")
	_ = s.createRandomIdentity(user1, account.KeycloakIDP)
	_ = s.createRandomIdentity(user1, "xyz-idp")

	// given user2
	user2 := s.createRandomUser("TestListUsersOK2")
	s.createRandomIdentity(user2, account.KeycloakIDP)
	// when
	boolFalse := false
	_, result := test.ListUsersOK(s.T(), nil, nil, s.controller, nil, &boolFalse, nil)
	// then
	for i, data := range result.Data {
		s.T().Log(fmt.Sprintf("Result #%d: %s %v", i, *data.ID, *data.Attributes.Username))
		assert.False(s.T(), *data.Attributes.RegistrationCompleted)
	}
}

func (s *TestUsersSuite) createRandomUser(fullname string) account.User {
	user := account.User{
		Email:    uuid.NewV4().String() + "primaryForUpdat7e@example.com",
		FullName: fullname,
		ImageURL: "someURLForUpdate",
		ID:       uuid.NewV4(),
		Company:  uuid.NewV4().String() + "company",
	}
	err := s.userRepo.Create(context.Background(), &user)
	require.Nil(s.T(), err)
	return user
}
func (s *TestUsersSuite) createRandomIdentity(user account.User, providerType string) account.Identity {
	profile := "foobarforupdate.com/" + uuid.NewV4().String() + "/" + user.ID.String()
	identity := account.Identity{
		Username:     "TestUpdateUserIntegration123" + uuid.NewV4().String(),
		ProviderType: providerType,
		ProfileURL:   &profile,
		User:         user,
		UserID:       account.NullUUID{UUID: user.ID, Valid: true},
	}
	err := s.identityRepo.Create(context.Background(), &identity)
	require.Nil(s.T(), err)
	return identity
}

func findUser(id uuid.UUID, userData []*app.UserData) *app.UserData {
	for _, user := range userData {
		if *user.ID == id.String() {
			return user
		}
	}
	return nil
}

func assertUser(t *testing.T, actual *app.UserData, expectedUser account.User, expectedIdentity account.Identity) {
	require.NotNil(t, actual)
	assert.Equal(t, expectedIdentity.ID.String(), *actual.ID)
	assert.Equal(t, expectedIdentity.Username, *actual.Attributes.Username)
	assert.Equal(t, expectedIdentity.ProviderType, *actual.Attributes.ProviderType)
	assert.Equal(t, expectedUser.FullName, *actual.Attributes.FullName)
	assert.Equal(t, expectedUser.ImageURL, *actual.Attributes.ImageURL)
	assert.Equal(t, expectedUser.Email, *actual.Attributes.Email)
	assert.Equal(t, expectedUser.ID.String(), *actual.Attributes.UserID)
	assert.Equal(t, expectedIdentity.ID.String(), *actual.Attributes.IdentityID)
	assert.Equal(t, expectedIdentity.ProviderType, *actual.Attributes.ProviderType)
	assert.Equal(t, expectedUser.Company, *actual.Attributes.Company)
}

func assertSingleUserResponseHeaders(t *testing.T, res http.ResponseWriter, appUser *app.User, modelUser account.User) {
	require.NotNil(t, res.Header()[app.LastModified])
	assert.Equal(t, getUserUpdatedAt(*appUser).UTC().Format(http.TimeFormat), res.Header()[app.LastModified][0])
	require.NotNil(t, res.Header()[app.CacheControl])
	require.NotNil(t, res.Header()[app.ETag])
	assert.Equal(t, app.GenerateEntityTag(modelUser), res.Header()[app.ETag][0])
}

func assertMultiUsersResponseHeaders(t *testing.T, res http.ResponseWriter, lastCreatedUser account.User) {
	require.NotNil(t, res.Header()[app.LastModified])
	assert.Equal(t, lastCreatedUser.UpdatedAt.Truncate(time.Second).UTC().Format(http.TimeFormat), res.Header()[app.LastModified][0])
	require.NotNil(t, res.Header()[app.CacheControl])
	require.NotNil(t, res.Header()[app.ETag])
}

func createUpdateUsersPayload(email, fullName, bio, imageURL, profileURL, company, username *string, contextInformation map[string]interface{}) *app.UpdateUsersPayload {
	return &app.UpdateUsersPayload{
		Data: &app.UpdateUserData{
			Type: "identities",
			Attributes: &app.UpdateIdentityDataAttributes{
				Email:              email,
				FullName:           fullName,
				Bio:                bio,
				ImageURL:           imageURL,
				URL:                profileURL,
				Company:            company,
				ContextInformation: contextInformation,
				Username:           username,
			},
		},
	}
}

func createUpdateUsersPayloadWithoutContextInformation(email, fullName, bio, imageURL, profileURL *string) *app.UpdateUsersPayload {
	return &app.UpdateUsersPayload{
		Data: &app.UpdateUserData{
			Type: "identities",
			Attributes: &app.UpdateIdentityDataAttributes{
				Email:    email,
				FullName: fullName,
				Bio:      bio,
				ImageURL: imageURL,
				URL:      profileURL,
			},
		},
	}
}

func getUserUpdatedAt(appUser app.User) time.Time {
	return appUser.Data.Attributes.UpdatedAt.Truncate(time.Second).UTC()
}

func (s *TestUsersSuite) generateUsersTag(allUsers app.UserArray) string {
	entities := make([]app.ConditionalResponseEntity, len(allUsers.Data))
	for i, user := range allUsers.Data {
		userID, err := uuid.FromString(*user.Attributes.UserID)
		require.Nil(s.T(), err)
		entities[i] = account.User{
			ID: userID,
			Lifecycle: gormsupport.Lifecycle{
				UpdatedAt: *user.Attributes.UpdatedAt,
			},
		}
	}
	logrus.Info("Users: ", len(allUsers.Data), " -> ETag: ", app.GenerateEntitiesTag(entities))
	return app.GenerateEntitiesTag(entities)
}

type dummyUserProfileService struct {
	dummyGetResponse *login.KeycloakUserProfileResponse
}

func newDummyUserProfileService(dummyGetResponse *login.KeycloakUserProfileResponse) *dummyUserProfileService {
	return &dummyUserProfileService{
		dummyGetResponse: dummyGetResponse,
	}
}

func (d *dummyUserProfileService) Update(keycloakUserProfile *login.KeycloakUserProfile, accessToken string, keycloakProfileURL string) error {
	return nil
}

func (d *dummyUserProfileService) Get(accessToken string, keycloakProfileURL string) (*login.KeycloakUserProfileResponse, error) {
	return d.dummyGetResponse, nil
}

func (d *dummyUserProfileService) SetDummyGetResponse(dummyGetResponse *login.KeycloakUserProfileResponse) {
	d.dummyGetResponse = dummyGetResponse
}

func createDummyUserProfileResponse(updatedBio, updatedImageURL, updatedURL *string) *login.KeycloakUserProfileResponse {
	profile := &login.KeycloakUserProfileResponse{}
	profile.Attributes = &login.KeycloakUserProfileAttributes{}

	(*profile.Attributes)[login.BioAttributeName] = []string{*updatedBio}
	(*profile.Attributes)[login.ImageURLAttributeName] = []string{*updatedImageURL}
	(*profile.Attributes)[login.URLAttributeName] = []string{*updatedURL}

	return profile

}<|MERGE_RESOLUTION|>--- conflicted
+++ resolved
@@ -455,11 +455,7 @@
 	user2 := s.createRandomUser("TestListUsersOK2")
 	identity2 := s.createRandomIdentity(user2, account.KeycloakIDP)
 	// when
-<<<<<<< HEAD
-	res, result := test.ListUsersOK(s.T(), nil, nil, s.controller, nil, nil)
-=======
-	_, result := test.ListUsersOK(s.T(), nil, nil, s.controller, nil, nil, nil)
->>>>>>> 00b582ba
+	res, result := test.ListUsersOK(s.T(), nil, nil, s.controller, nil, nil, nil, nil, nil)
 	// then
 	assertUser(s.T(), findUser(identity1.ID, result.Data), user1, identity1)
 	assertUser(s.T(), findUser(identity2.ID, result.Data), user2, identity2)
@@ -476,7 +472,7 @@
 	identity2 := s.createRandomIdentity(user2, account.KeycloakIDP)
 	// when
 	ifModifiedSinceHeader := app.ToHTTPTime(user2.UpdatedAt.Add(-1 * time.Hour))
-	res, result := test.ListUsersOK(s.T(), nil, nil, s.controller, &ifModifiedSinceHeader, nil)
+	res, result := test.ListUsersOK(s.T(), nil, nil, s.controller, nil, nil, nil, &ifModifiedSinceHeader, nil)
 	// then
 	assertUser(s.T(), findUser(identity1.ID, result.Data), user1, identity1)
 	assertUser(s.T(), findUser(identity2.ID, result.Data), user2, identity2)
@@ -493,7 +489,7 @@
 	identity2 := s.createRandomIdentity(user2, account.KeycloakIDP)
 	// when
 	ifNoneMatch := "foo"
-	res, result := test.ListUsersOK(s.T(), nil, nil, s.controller, nil, &ifNoneMatch)
+	res, result := test.ListUsersOK(s.T(), nil, nil, s.controller, nil, nil, nil, nil, &ifNoneMatch)
 	s.T().Log(fmt.Sprintf("List of users: %v", result))
 	// then
 	assertUser(s.T(), findUser(identity1.ID, result.Data), user1, identity1)
@@ -511,7 +507,7 @@
 	s.createRandomIdentity(user2, account.KeycloakIDP)
 	// when/then
 	ifModifiedSinceHeader := app.ToHTTPTime(user2.UpdatedAt)
-	test.ListUsersNotModified(s.T(), nil, nil, s.controller, &ifModifiedSinceHeader, nil)
+	test.ListUsersNotModified(s.T(), nil, nil, s.controller, nil, nil, nil, &ifModifiedSinceHeader, nil)
 }
 
 func (s *TestUsersSuite) TestListUsersNotModifiedUsingIfNoneMatchHeader() {
@@ -522,10 +518,10 @@
 	// given user2
 	user2 := s.createRandomUser("TestListUsersNotModifiedUsingIfNoneMatchHeader2")
 	s.createRandomIdentity(user2, account.KeycloakIDP)
-	_, allUsers := test.ListUsersOK(s.T(), nil, nil, s.controller, nil, nil)
+	_, allUsers := test.ListUsersOK(s.T(), nil, nil, s.controller, nil, nil, nil, nil, nil)
 	// when/then
 	ifNoneMatch := s.generateUsersTag(*allUsers)
-	test.ListUsersNotModified(s.T(), nil, nil, s.controller, nil, &ifNoneMatch)
+	test.ListUsersNotModified(s.T(), nil, nil, s.controller, nil, nil, nil, nil, &ifNoneMatch)
 }
 
 func (s *TestUsersSuite) TestListUsersByUsernameOK() {
@@ -537,7 +533,7 @@
 	user2 := s.createRandomUser("TestListUsersOK2")
 	s.createRandomIdentity(user2, account.KeycloakIDP)
 	// when
-	_, result := test.ListUsersOK(s.T(), nil, nil, s.controller, nil, nil, &identity11.Username)
+	_, result := test.ListUsersOK(s.T(), nil, nil, s.controller, nil, nil, &identity11.Username, nil, nil)
 	// then
 	for i, data := range result.Data {
 		s.T().Log(fmt.Sprintf("Result #%d: %s %v", i, *data.ID, *data.Attributes.Username))
@@ -556,7 +552,7 @@
 	user2 := s.createRandomUser("TestListUsersOK2")
 	s.createRandomIdentity(user2, account.KeycloakIDP)
 	// when
-	_, result := test.ListUsersOK(s.T(), nil, nil, s.controller, &user1.Email, nil, nil)
+	_, result := test.ListUsersOK(s.T(), nil, nil, s.controller, &user1.Email, nil, nil, nil, nil)
 	// then
 	for i, data := range result.Data {
 		s.T().Log(fmt.Sprintf("Result #%d: %s %v", i, *data.ID, *data.Attributes.Username))
@@ -578,7 +574,7 @@
 	s.createRandomIdentity(user2, account.KeycloakIDP)
 	// when
 	boolFalse := false
-	_, result := test.ListUsersOK(s.T(), nil, nil, s.controller, nil, &boolFalse, nil)
+	_, result := test.ListUsersOK(s.T(), nil, nil, s.controller, nil, &boolFalse, nil, nil, nil)
 	// then
 	for i, data := range result.Data {
 		s.T().Log(fmt.Sprintf("Result #%d: %s %v", i, *data.ID, *data.Attributes.Username))
