--- conflicted
+++ resolved
@@ -8,19 +8,7 @@
 // SimpleSpace describe a space
 var simpleSpaceV1 = a.Type("SimpleSpaceV1", func() {
 	a.Description(`a space consisting of multiple applications`)
-	a.Attribute("type", d.String, "The type of the related resource", func() {
-		a.Enum("space")
-		a.Default("space")
-	})
-	a.Attribute("id", d.UUID, "ID of the space", func() {
-		a.Example("40bbdd3d-8b5d-4fd6-ac90-7236b669af04")
-	})
-	a.Attribute("attributes", simpleSpaceAttributes)
-	a.Required("type", "id", "attributes")
-})
-
-var simpleSpaceAttributes = a.Type("SimpleSpaceAttributes", func() {
-	a.Description(`a space consisting of multiple applications`)
+	a.Attribute("id", d.UUID)
 	a.Attribute("name", d.String)
 	a.Attribute("applications", a.ArrayOf(simpleAppV1))
 	a.Required("applications")
@@ -29,74 +17,25 @@
 // SimpleApp describe an application within a space
 var simpleAppV1 = a.Type("SimpleAppV1", func() {
 	a.Description(`a description of an application`)
-	a.Attribute("type", d.String, "The type of the related resource", func() {
-		a.Enum("application")
-	})
-	a.Attribute("id", d.String, "ID of the application (same as 'name')")
-	a.Attribute("attributes", simpleAppAttributes)
-	a.Required("type", "id", "attributes")
-})
-
-var simpleAppAttributes = a.Type("SimpleAppAttributes", func() {
-	a.Description(`a description of an application`)
-	a.Attribute("name", d.String)
-<<<<<<< HEAD
-	a.Attribute("deployments", a.ArrayOf(simpleDeployment))
-	a.Required("deployments")
-=======
+	a.Attribute("id", d.UUID)
+	a.Attribute("name", d.String)
 	a.Attribute("pipeline", a.ArrayOf(simpleDeploymentV1))
 	a.Required("pipeline")
->>>>>>> aa13284e
 })
 
 // simpleDeployment describe an element of an application pipeline
 var simpleDeploymentV1 = a.Type("SimpleDeploymentV1", func() {
 	a.Description(`a deployment (a step in a pipeline, e.g. 'build')`)
-	a.Attribute("type", d.String, "The type of the related resource", func() {
-		a.Enum("deployment")
-	})
-	a.Attribute("id", d.String, "ID of the deployment (same as 'name')")
-	a.Attribute("attributes", simpleDeploymentAttributes)
-	a.Attribute("links", genericLinksForDeployment)
-	a.Required("type", "id", "attributes")
-})
-
-var genericLinksForDeployment = a.Type("GenericLinksForDeployment", func() {
-	a.Attribute("console", d.String)
-	a.Attribute("logs", d.String)
-	a.Attribute("application", d.String)
-	// in the future perhaps: a.Attribute("self", d.String)
-})
-
-var simpleDeploymentAttributes = a.Type("SimpleDeploymentAttributes", func() {
-	a.Description(`a deployment (a step in a pipeline, e.g. 'build')`)
 	a.Attribute("id", d.UUID)
 	a.Attribute("name", d.String)
 	a.Attribute("version", d.String)
-<<<<<<< HEAD
-	a.Attribute("pods", a.ArrayOf(a.ArrayOf(d.String)))
-	a.Attribute("pod_total", d.Integer)
-})
-
-var simpleEnvironment = a.Type("SimpleEnvironment", func() {
-=======
 	a.Attribute("pods", podStatsV1)
 })
 
 // simpleDeployment describe an element of an application pipeline
 var simpleEnvironmentV1 = a.Type("SimpleEnvironmentV1", func() {
->>>>>>> aa13284e
 	a.Description(`a shared environment`)
-	a.Attribute("type", d.String, "The type of the related resource", func() {
-		a.Enum("environment")
-	})
-	a.Attribute("id", d.String, "ID of the environment (same as 'name')")
-	a.Attribute("attributes", simpleEnvironmentAttributes)
-	a.Required("type", "id", "attributes")
-})
-
-var simpleEnvironmentAttributes = a.Type("SimpleEnvironmentAttributes", func() {
-	a.Description(`a shared environment`)
+	a.Attribute("id", d.UUID)
 	a.Attribute("name", d.String)
 	a.Attribute("quota", envStatsV1)
 })
@@ -120,9 +59,6 @@
 	a.Attribute("units", d.String)
 })
 
-<<<<<<< HEAD
-var timedNumberTuple = a.Type("TimedNumberTuple", func() {
-=======
 var podStatsV1 = a.Type("PodStatsV1", func() {
 	a.Description(`pod stats`)
 	a.Attribute("starting", d.Integer)
@@ -132,7 +68,6 @@
 })
 
 var timedNumberTupleV1 = a.Type("TimedNumberTupleV1", func() {
->>>>>>> aa13284e
 	a.Description("a set of time and number values")
 	a.Attribute("time", d.Number)
 	a.Attribute("value", d.Number)
@@ -140,27 +75,10 @@
 
 var simpleDeploymentStatsV1 = a.Type("SimpleDeploymentStatsV1", func() {
 	a.Description("current deployment stats")
-<<<<<<< HEAD
-	a.Attribute("type", d.String, "The type of the related resource", func() {
-		a.Enum("deploymentstats")
-	})
-	a.Attribute("id", d.String, "ID of the deployment (same as 'name')")
-	a.Attribute("attributes", simpleDeploymentStatsAttributes)
-	a.Required("type", "id", "attributes")
-})
-
-var simpleDeploymentStatsAttributes = a.Type("SimpleDeploymentStatsAttributes", func() {
-	a.Description("current deployment stats")
-	a.Attribute("cores", timedNumberTuple)
-	a.Attribute("memory", timedNumberTuple)
-	a.Attribute("net_tx", timedNumberTuple)
-	a.Attribute("net_rx", timedNumberTuple)
-=======
 	a.Attribute("cores", timedNumberTupleV1)
 	a.Attribute("memory", timedNumberTupleV1)
 	a.Attribute("net_tx", timedNumberTupleV1)
 	a.Attribute("net_rx", timedNumberTupleV1)
->>>>>>> aa13284e
 })
 
 var simpleDeploymentStatSeriesV1 = a.Type("SimpleDeploymentStatSeriesV1", func() {
@@ -174,22 +92,22 @@
 })
 
 var simpleSpaceSingleV1 = JSONSingle(
-	"SimpleSpace", "Holds a single response to a space request",
+	"SimpleSpaceV1", "Holds a single response to a space request",
 	simpleSpaceV1,
 	nil)
 
 var simpleAppSingleV1 = JSONSingle(
-	"SimpleApplication", "Holds a single response to a space/application request",
+	"SimpleApplicationV1", "Holds a single response to a space/application request",
 	simpleAppV1,
 	nil)
 
 var simpleEnvironmentSingleV1 = JSONSingle(
-	"SimpleEnvironment", "Holds a single response to a space/environment request",
+	"SimpleEnvironmentV1", "Holds a single response to a space/environment request",
 	simpleEnvironmentV1,
 	nil)
 
 var simpleEnvironmentMultipleV1 = JSONList(
-	"SimpleEnvironment", "Holds a response to a space/environment request",
+	"SimpleEnvironmentV1", "Holds a response to a space/environment request",
 	simpleEnvironmentV1,
 	nil,
 	nil)
@@ -200,28 +118,28 @@
 })
 
 var simplePodMultipleV1 = JSONList(
-	"SimplePod", "Holds a list of pods",
+	"SimplePodV1", "Holds a list of pods",
 	simplePodV1,
 	nil,
 	nil)
 
 var simpleDeploymentSingleV1 = JSONSingle(
-	"SimpleDeployment", "Holds a single response to a space/application/deployment request",
+	"SimpleDeploymentV1", "Holds a single response to a space/application/deployment request",
 	simpleDeploymentV1,
 	nil)
 
 var simpleDeploymentStatsSingleV1 = JSONSingle(
-	"SimpleDeploymentStats", "Holds a single response to a space/application/deployment/stats request",
+	"SimpleDeploymentStatsV1", "Holds a single response to a space/application/deployment/stats request",
 	simpleDeploymentStatsV1,
 	nil)
 
 var simpleDeploymentStatSeriesSingleV1 = JSONSingle(
-	"SimpleDeploymentStatSeries", "HOlds a response to a stat series query",
+	"SimpleDeploymentStatSeriesV1", "HOlds a response to a stat series query",
 	simpleDeploymentStatSeriesV1,
 	nil)
 
 var simpleEnvironmentStatSingleV1 = JSONSingle(
-	"EnvStats", "Holds a single response to a pipeline/stats request",
+	"EnvStatsV1", "Holds a single response to a pipeline/stats request",
 	envStatsV1,
 	nil)
 
@@ -314,7 +232,7 @@
 
 	a.Action("setDeployment", func() {
 		a.Routing(
-			a.PUT("/spaces/:spaceID/applications/:appName/deployments/:deployName"),
+			a.PUT("/spaces/:spaceID/applications/:appName/deployments/:deployName/control"),
 		)
 		a.Description("set deployment pod count")
 		a.Params(func() {
