package controller

import (
	"context"
	"encoding/json"
	"fmt"
	"io/ioutil"
	"net/http"

	"github.com/fabric8-services/fabric8-wit/app"
	witclient "github.com/fabric8-services/fabric8-wit/client"
	"github.com/fabric8-services/fabric8-wit/goasupport"
	goaclient "github.com/goadesign/goa/client"
	errs "github.com/pkg/errors"
	uuid "github.com/satori/go.uuid"
)

// Allows for reading from responses
type ResponseReader interface {
	ReadResponse(*http.Response) ([]byte, error)
}

type IOResponseReader struct {
}

func (r *IOResponseReader) ReadResponse(resp *http.Response) ([]byte, error) {
	return ioutil.ReadAll(resp.Body)
}

// Interface for mocking the witclient.Client
type WitClient interface {
	ShowSpace(ctx context.Context, path string, ifModifiedSince *string, ifNoneMatch *string) (*http.Response, error)
	ShowUserService(ctx context.Context, path string) (*http.Response, error)
}

// Interface for mocking OSIOClient
type OpenshiftIOClient interface {
	GetNamespaceByType(ctx context.Context, userService *app.UserService, namespaceType string) (*app.NamespaceAttributes, error)
	GetUserServices(ctx context.Context) (*app.UserService, error)
	GetSpaceByID(ctx context.Context, spaceID uuid.UUID) (*app.Space, error)
}

// OSIOClient contains configuration and methods for interacting with OSIO API
<<<<<<< HEAD
type OSIOClient struct {
	wc WitClient
	responseReader ResponseReader
}

// NewOSIOClient creates an openshift IO client given an http request context
func NewOSIOClient(ctx context.Context, scheme string, host string) *OSIOClient {
	wc := witclient.New(goaclient.HTTPClientDoer(http.DefaultClient))
	wc.Host = host
	wc.Scheme = scheme
	wc.SetJWTSigner(goasupport.NewForwardSigner(ctx))
	return CreateOSIOClient(wc, &IOResponseReader{})
}

func CreateOSIOClient(witclient WitClient, responseReader ResponseReader) *OSIOClient {
	client := new(OSIOClient)
	client.wc = witclient
	client.responseReader = responseReader
=======
type OSIOClientV1 struct {
	wc *witclient.Client
}

// NewOSIOClient creates an openshift IO client given an http request context
func NewOSIOClientV1(ctx context.Context, scheme string, host string) *OSIOClientV1 {

	client := new(OSIOClientV1)
	httpClient := newHTTPClient()
	client.wc = witclient.New(goaclient.HTTPClientDoer(httpClient))
	client.wc.Host = host
	client.wc.Scheme = scheme
	client.wc.SetJWTSigner(goasupport.NewForwardSigner(ctx))
>>>>>>> aa13284e
	return client
}

// GetNamespaceByType finds a namespace by type (user, che, stage, etc)
// if userService is nil, will fetch the user services under the hood
func (osioclient *OSIOClientV1) GetNamespaceByType(ctx context.Context, userService *app.UserService, namespaceType string) (*app.NamespaceAttributes, error) {
	if userService == nil {
		us, err := osioclient.GetUserServices(ctx)
		if err != nil {
			return nil, errs.Wrapf(err, "could not retrieve user services")
		}
		userService = us
	}
	nameSpaces := userService.Attributes.Namespaces
	for _, ns := range nameSpaces {
		if *ns.Type == namespaceType {
			return ns, nil
		}
	}
	return nil, nil
}

// GetUserServices - fetch array of user services
// In the future, consider calling the tenant service (as /api/user/services implementation does)
func (osioclient *OSIOClientV1) GetUserServices(ctx context.Context) (*app.UserService, error) {
	resp, err := osioclient.wc.ShowUserService(ctx, witclient.ShowUserServicePath())
	if err != nil {
		return nil, errs.Wrapf(err, "could not retrieve uses services")
	}

	defer resp.Body.Close()

	respBody, err := osioclient.responseReader.ReadResponse(resp)

	status := resp.StatusCode
	if status == http.StatusNotFound {
		return nil, nil
	} else if status < 200 || status > 300 {
		return nil, errs.Errorf("failed to GET %s due to status code %d", witclient.ShowUserServicePath(), status)
	}

	var respType app.UserServiceSingle
	err = json.Unmarshal(respBody, &respType)
	if err != nil {
		return nil, errs.Wrapf(err, "could not unmarshal user services JSON")
	}
	return respType.Data, nil
}

// GetSpaceByID - fetch space given UUID
func (osioclient *OSIOClientV1) GetSpaceByID(ctx context.Context, spaceID uuid.UUID) (*app.Space, error) {
	// there are two different uuid packages at play here:
	// github.com/satori/go.uuid and goadesign/goa/uuid.
	// because of that, we generate our own URL to avoid issues for now.
	urlpath := fmt.Sprintf("/api/spaces/%s", spaceID.String())
	resp, err := osioclient.wc.ShowSpace(ctx, urlpath, nil, nil)
	if err != nil {
		return nil, errs.Wrapf(err, "could not connect to %s", urlpath)
	}

	defer resp.Body.Close()

	respBody, err := osioclient.responseReader.ReadResponse(resp)

	status := resp.StatusCode
	if status == http.StatusNotFound {
		return nil, nil
	} else if status < 200 || status > 300 {
		return nil, errs.Errorf("failed to GET %s due to status code %d", urlpath, status)
	}

	var respType app.SpaceSingle
	err = json.Unmarshal(respBody, &respType)
	if err != nil {
		return nil, errs.Wrapf(err, "could not unmarshal SpaceSingle JSON")
	}
	return respType.Data, nil
}<|MERGE_RESOLUTION|>--- conflicted
+++ resolved
@@ -3,6 +3,7 @@
 import (
 	"context"
 	"encoding/json"
+	"errors"
 	"fmt"
 	"io/ioutil"
 	"net/http"
@@ -11,56 +12,10 @@
 	witclient "github.com/fabric8-services/fabric8-wit/client"
 	"github.com/fabric8-services/fabric8-wit/goasupport"
 	goaclient "github.com/goadesign/goa/client"
-	errs "github.com/pkg/errors"
 	uuid "github.com/satori/go.uuid"
 )
 
-// Allows for reading from responses
-type ResponseReader interface {
-	ReadResponse(*http.Response) ([]byte, error)
-}
-
-type IOResponseReader struct {
-}
-
-func (r *IOResponseReader) ReadResponse(resp *http.Response) ([]byte, error) {
-	return ioutil.ReadAll(resp.Body)
-}
-
-// Interface for mocking the witclient.Client
-type WitClient interface {
-	ShowSpace(ctx context.Context, path string, ifModifiedSince *string, ifNoneMatch *string) (*http.Response, error)
-	ShowUserService(ctx context.Context, path string) (*http.Response, error)
-}
-
-// Interface for mocking OSIOClient
-type OpenshiftIOClient interface {
-	GetNamespaceByType(ctx context.Context, userService *app.UserService, namespaceType string) (*app.NamespaceAttributes, error)
-	GetUserServices(ctx context.Context) (*app.UserService, error)
-	GetSpaceByID(ctx context.Context, spaceID uuid.UUID) (*app.Space, error)
-}
-
 // OSIOClient contains configuration and methods for interacting with OSIO API
-<<<<<<< HEAD
-type OSIOClient struct {
-	wc WitClient
-	responseReader ResponseReader
-}
-
-// NewOSIOClient creates an openshift IO client given an http request context
-func NewOSIOClient(ctx context.Context, scheme string, host string) *OSIOClient {
-	wc := witclient.New(goaclient.HTTPClientDoer(http.DefaultClient))
-	wc.Host = host
-	wc.Scheme = scheme
-	wc.SetJWTSigner(goasupport.NewForwardSigner(ctx))
-	return CreateOSIOClient(wc, &IOResponseReader{})
-}
-
-func CreateOSIOClient(witclient WitClient, responseReader ResponseReader) *OSIOClient {
-	client := new(OSIOClient)
-	client.wc = witclient
-	client.responseReader = responseReader
-=======
 type OSIOClientV1 struct {
 	wc *witclient.Client
 }
@@ -74,8 +29,13 @@
 	client.wc.Host = host
 	client.wc.Scheme = scheme
 	client.wc.SetJWTSigner(goasupport.NewForwardSigner(ctx))
->>>>>>> aa13284e
 	return client
+}
+
+// newHTTPClient returns the HTTP client used by the API client to make requests to the service.
+func newHTTPClient() *http.Client {
+	// TODO change timeout
+	return http.DefaultClient
 }
 
 // GetNamespaceByType finds a namespace by type (user, che, stage, etc)
@@ -84,7 +44,7 @@
 	if userService == nil {
 		us, err := osioclient.GetUserServices(ctx)
 		if err != nil {
-			return nil, errs.Wrapf(err, "could not retrieve user services")
+			return nil, err
 		}
 		userService = us
 	}
@@ -102,24 +62,24 @@
 func (osioclient *OSIOClientV1) GetUserServices(ctx context.Context) (*app.UserService, error) {
 	resp, err := osioclient.wc.ShowUserService(ctx, witclient.ShowUserServicePath())
 	if err != nil {
-		return nil, errs.Wrapf(err, "could not retrieve uses services")
+		return nil, err
 	}
 
 	defer resp.Body.Close()
 
-	respBody, err := osioclient.responseReader.ReadResponse(resp)
+	respBody, err := ioutil.ReadAll(resp.Body)
 
 	status := resp.StatusCode
-	if status == http.StatusNotFound {
+	if status == 404 {
 		return nil, nil
 	} else if status < 200 || status > 300 {
-		return nil, errs.Errorf("failed to GET %s due to status code %d", witclient.ShowUserServicePath(), status)
+		return nil, errors.New("Failed to GET " + witclient.ShowUserServicePath() + " due to status code " + string(status))
 	}
 
 	var respType app.UserServiceSingle
 	err = json.Unmarshal(respBody, &respType)
 	if err != nil {
-		return nil, errs.Wrapf(err, "could not unmarshal user services JSON")
+		return nil, err
 	}
 	return respType.Data, nil
 }
@@ -127,29 +87,29 @@
 // GetSpaceByID - fetch space given UUID
 func (osioclient *OSIOClientV1) GetSpaceByID(ctx context.Context, spaceID uuid.UUID) (*app.Space, error) {
 	// there are two different uuid packages at play here:
-	// github.com/satori/go.uuid and goadesign/goa/uuid.
-	// because of that, we generate our own URL to avoid issues for now.
+	//   github.com/satori/go.uuid and goadesign/goa/uuid.
+	// because of that, we fenerate our own URL to avoid issues for now.
 	urlpath := fmt.Sprintf("/api/spaces/%s", spaceID.String())
 	resp, err := osioclient.wc.ShowSpace(ctx, urlpath, nil, nil)
 	if err != nil {
-		return nil, errs.Wrapf(err, "could not connect to %s", urlpath)
+		return nil, err
 	}
 
 	defer resp.Body.Close()
 
-	respBody, err := osioclient.responseReader.ReadResponse(resp)
+	respBody, err := ioutil.ReadAll(resp.Body)
 
 	status := resp.StatusCode
-	if status == http.StatusNotFound {
+	if status == 404 {
 		return nil, nil
 	} else if status < 200 || status > 300 {
-		return nil, errs.Errorf("failed to GET %s due to status code %d", urlpath, status)
+		return nil, errors.New("Failed to GET " + urlpath + " due to status code " + string(status))
 	}
 
 	var respType app.SpaceSingle
 	err = json.Unmarshal(respBody, &respType)
 	if err != nil {
-		return nil, errs.Wrapf(err, "could not unmarshal SpaceSingle JSON")
+		return nil, err
 	}
 	return respType.Data, nil
 }