--- conflicted
+++ resolved
@@ -3,25 +3,22 @@
 import (
 	"context"
 	"encoding/json"
+	"errors"
+	"fmt"
 	"io/ioutil"
 	"net/url"
 	"os"
 	"time"
 
-<<<<<<< HEAD
-=======
 	"github.com/fabric8-services/fabric8-wit/auth/authservice"
 	"github.com/fabric8-services/fabric8-wit/kubernetesV1"
 
->>>>>>> aa13284e
 	"github.com/fabric8-services/fabric8-wit/app"
 	"github.com/fabric8-services/fabric8-wit/auth"
-	"github.com/fabric8-services/fabric8-wit/auth/authservice"
 	"github.com/fabric8-services/fabric8-wit/configuration"
 	witerrors "github.com/fabric8-services/fabric8-wit/errors"
 	"github.com/fabric8-services/fabric8-wit/log"
 	"github.com/goadesign/goa"
-	errs "github.com/pkg/errors"
 	uuid "github.com/satori/go.uuid"
 )
 
@@ -39,15 +36,7 @@
 	}
 }
 
-func tostring(item interface{}) string {
-	bytes, err := json.MarshalIndent(item, "", "  ")
-	if err != nil {
-		return err.Error()
-	}
-	return string(bytes)
-}
-
-func getAndCheckOSIOClient(ctx context.Context) *OSIOClientV1 {
+func getAndCheckOSIOClientV1(ctx context.Context) *OSIOClientV1 {
 
 	// defaults
 	host := "localhost"
@@ -64,39 +53,35 @@
 	if os.Getenv("FABRIC8_WIT_API_URL") != "" {
 		witurl, err := url.Parse(os.Getenv("FABRIC8_WIT_API_URL"))
 		if err != nil {
-			log.Warn(ctx, nil, "cannot parse FABRIC8_WIT_API_URL; assuming localhost")
+			log.Warn(ctx, nil, "Cannot parse FABRIC8_WIT_API_URL; assuming localhost")
 		}
 		host = witurl.Host
 		scheme = witurl.Scheme
 	}
 
-<<<<<<< HEAD
-	return NewOSIOClient(ctx, scheme, host)
-=======
 	oc := NewOSIOClientV1(ctx, scheme, host)
 
 	return oc
->>>>>>> aa13284e
 }
 
 func (c *AppsController) getSpaceNameFromSpaceID(ctx context.Context, spaceID uuid.UUID) (*string, error) {
 	// TODO - add a cache in AppsController - but will break if user can change space name
 	// use WIT API to convert Space UUID to Space name
-	osioclient := getAndCheckOSIOClient(ctx)
+	osioclient := getAndCheckOSIOClientV1(ctx)
 
 	osioSpace, err := osioclient.GetSpaceByID(ctx, spaceID)
 	if err != nil {
-		return nil, errs.Wrapf(err, "unable to connvert space UUID %s to space name", spaceID.String())
+		return nil, err
 	}
 	return osioSpace.Attributes.Name, nil
 }
 
-func getNamespaceName(ctx context.Context) (*string, error) {
-
-	osioclient := getAndCheckOSIOClient(ctx)
+func getNamespaceNameV1(ctx context.Context) (*string, error) {
+
+	osioclient := getAndCheckOSIOClientV1(ctx)
 	kubeSpaceAttr, err := osioclient.GetNamespaceByType(ctx, nil, "user")
 	if err != nil {
-		return nil, errs.Wrap(err, "unable to retrieve 'user' namespace")
+		return nil, err
 	}
 	if kubeSpaceAttr == nil || kubeSpaceAttr.Name == nil {
 		return nil, witerrors.NewNotFoundError("namespace", "user")
@@ -105,11 +90,11 @@
 	return kubeSpaceAttr.Name, nil
 }
 
-func getUser(authClient authservice.Client, ctx context.Context) (*authservice.User, error) {
+func getUserV1(authClient authservice.Client, ctx context.Context) (*authservice.User, error) {
 	// get the user definition (for cluster URL)
 	resp, err := authClient.ShowUser(ctx, authservice.ShowUserPath(), nil, nil)
 	if err != nil {
-		return nil, errs.Wrapf(err, "unable to retrive user from Auth service")
+		return nil, err
 	}
 
 	defer resp.Body.Close()
@@ -118,22 +103,22 @@
 
 	status := resp.StatusCode
 	if status < 200 || status > 300 {
-		return nil, errs.Errorf("failed to GET user due to status code %d", status)
+		return nil, fmt.Errorf("Failed to GET user due to status code %d", status)
 	}
 
 	var respType authservice.User
 	err = json.Unmarshal(respBody, &respType)
 	if err != nil {
-		return nil, errs.Wrapf(err, "unable to unmarshal user definition from Auth service")
+		return nil, err
 	}
 	return &respType, nil
 }
 
-func getTokenData(authClient authservice.Client, ctx context.Context, forService string) (*authservice.TokenData, error) {
+func getTokenDataV1(authClient authservice.Client, ctx context.Context, forService string) (*authservice.TokenData, error) {
 
 	resp, err := authClient.RetrieveToken(ctx, authservice.RetrieveTokenPath(), forService, nil)
 	if err != nil {
-		return nil, errs.Wrapf(err, "unable to retrieve Auth token for '%s' service", forService)
+		return nil, err
 	}
 
 	defer resp.Body.Close()
@@ -142,13 +127,13 @@
 
 	status := resp.StatusCode
 	if status < 200 || status > 300 {
-		return nil, errs.Errorf("failed to GET Auth token for '%s' service due to status code %d", forService, status)
+		return nil, errors.New("Failed to GET user due to status code " + string(status))
 	}
 
 	var respType authservice.TokenData
 	err = json.Unmarshal(respBody, &respType)
 	if err != nil {
-		return nil, errs.Wrapf(err, "unable to unmarshal Auth token for '%s' service from Auth service", forService)
+		return nil, err
 	}
 	return &respType, nil
 }
@@ -160,34 +145,34 @@
 	// create Auth API client
 	authClient, err := auth.CreateClient(ctx, c.Config)
 	if err != nil {
-		log.Error(ctx, nil, "error accessing Auth server %s", tostring(err))
-		return nil, errs.Wrapf(err, "error creating Auth client")
-	}
-
-	authUser, err := getUser(*authClient, ctx)
-	if err != nil {
-		log.Error(ctx, nil, "error accessing Auth server: %s", tostring(err))
-		return nil, errs.Wrapf(err, "error retrieving user definition from Auth client")
+		log.Error(ctx, nil, "error accessing Auth server"+tostring(err))
+		return nil, err
+	}
+
+	authUser, err := getUserV1(*authClient, ctx)
+	if err != nil {
+		log.Error(ctx, nil, "error accessing Auth server"+tostring(err))
+		return nil, err
 	}
 
 	if authUser == nil || authUser.Data.Attributes.Cluster == nil {
-		log.Error(ctx, nil, "error getting user from Auth server: %s", tostring(authUser))
-		return nil, errs.Errorf("error getting user from Auth Server: %s", tostring(authUser))
+		log.Error(ctx, nil, "error getting user from Auth server:"+tostring(authUser))
+		return nil, fmt.Errorf("error getting user from Auth Server: %s", tostring(authUser))
 	}
 
 	// get the openshift/kubernetes auth info for the cluster OpenShift API
-	osauth, err := getTokenData(*authClient, ctx, *authUser.Data.Attributes.Cluster)
-	if err != nil {
-		log.Error(ctx, nil, "error getting openshift credentials: %s", tostring(err))
-		return nil, errs.Wrapf(err, "error getting openshift credentials")
+	osauth, err := getTokenDataV1(*authClient, ctx, *authUser.Data.Attributes.Cluster)
+	if err != nil {
+		log.Error(ctx, nil, "error getting openshift credentials:"+tostring(err))
+		return nil, err
 	}
 
 	kubeURL := *authUser.Data.Attributes.Cluster
 	kubeToken := *osauth.AccessToken
 
-	kubeNamespaceName, err := getNamespaceName(ctx)
-	if err != nil {
-		return nil, errs.Wrapf(err, "could not retrieve namespace name")
+	kubeNamespaceName, err := getNamespaceNameV1(ctx)
+	if err != nil {
+		return nil, err
 	}
 
 	// create the cluster API client
@@ -198,7 +183,7 @@
 	}
 	kc, err := kubernetesV1.NewKubeClient(kubeConfig)
 	if err != nil {
-		return nil, errs.Wrapf(err, "could not create Kubernetes client object")
+		return nil, err
 	}
 	return kc, nil
 }
@@ -224,7 +209,7 @@
 
 	oldCount, err := kc.ScaleDeployment(*kubeSpaceName, ctx.AppName, ctx.DeployName, *ctx.PodCount)
 	if err != nil {
-		return witerrors.NewInternalError(ctx, errs.Wrapf(err, "error scaling depoyment %s", ctx.DeployName))
+		return witerrors.NewInternalError(ctx, err)
 	}
 
 	log.Info(ctx, nil, "podcount was %d; will be set to %d", *oldCount, *ctx.PodCount)
@@ -272,15 +257,11 @@
 		return witerrors.NewNotFoundError("deployment", ctx.DeployName)
 	}
 
-	res := &app.SimpleDeploymentStatSeriesSingle{
+	res := &app.SimpleDeploymentStatSeriesV1Single{
 		Data: statSeries,
 	}
 
 	return ctx.OK(res)
-}
-
-func convertToTime(unixMillis int64) time.Time {
-	return time.Unix(0, unixMillis*int64(time.Millisecond))
 }
 
 // ShowDeploymentStats runs the showDeploymentStats action.
@@ -306,15 +287,13 @@
 
 	deploymentStats, err := kc.GetDeploymentStats(*kubeSpaceName, ctx.AppName, ctx.DeployName, startTime)
 	if err != nil {
-		return witerrors.NewInternalError(ctx, errs.Wrapf(err, "could not retrieve deployment statistics for %s", ctx.DeployName))
+		return witerrors.NewInternalError(ctx, err)
 	}
 	if deploymentStats == nil {
 		return witerrors.NewNotFoundError("deployment", ctx.DeployName)
 	}
 
-	deploymentStats.ID = ctx.DeployName
-
-	res := &app.SimpleDeploymentStatsSingle{
+	res := &app.SimpleDeploymentStatsV1Single{
 		Data: deploymentStats,
 	}
 
@@ -331,15 +310,13 @@
 
 	env, err := kc.GetEnvironment(ctx.EnvName)
 	if err != nil {
-		return witerrors.NewInternalError(ctx, errs.Wrapf(err, "could not retrieve environment %s", ctx.EnvName))
+		return witerrors.NewInternalError(ctx, err)
 	}
 	if env == nil {
 		return witerrors.NewNotFoundError("environment", ctx.EnvName)
 	}
 
-	env.ID = *env.Attributes.Name
-
-	res := &app.SimpleEnvironmentSingle{
+	res := &app.SimpleEnvironmentV1Single{
 		Data: env,
 	}
 
@@ -362,16 +339,13 @@
 	// get OpenShift space
 	space, err := kc.GetSpace(*kubeSpaceName)
 	if err != nil {
-		return witerrors.NewInternalError(ctx, errs.Wrapf(err, "could not retrieve space %s", *kubeSpaceName))
+		return witerrors.NewInternalError(ctx, err)
 	}
 	if space == nil {
 		return witerrors.NewNotFoundError("space", *kubeSpaceName)
 	}
 
-	// Kubernetes doesn't know about space ID, so add it here
-	space.ID = ctx.SpaceID
-
-	res := &app.SimpleSpaceSingle{
+	res := &app.SimpleSpaceV1Single{
 		Data: space,
 	}
 
@@ -393,15 +367,13 @@
 
 	theapp, err := kc.GetApplication(*kubeSpaceName, ctx.AppName)
 	if err != nil {
-		return witerrors.NewInternalError(ctx, errs.Wrapf(err, "could not retrieve application %s", ctx.AppName))
+		return witerrors.NewInternalError(ctx, err)
 	}
 	if theapp == nil {
 		return witerrors.NewNotFoundError("application", ctx.AppName)
 	}
 
-	theapp.ID = *theapp.Attributes.Name
-
-	res := &app.SimpleApplicationSingle{
+	res := &app.SimpleApplicationV1Single{
 		Data: theapp,
 	}
 
@@ -423,15 +395,13 @@
 
 	deploymentStats, err := kc.GetDeployment(*kubeSpaceName, ctx.AppName, ctx.DeployName)
 	if err != nil {
-		return witerrors.NewInternalError(ctx, errs.Wrapf(err, "error retrieving deployment %s", ctx.DeployName))
+		return witerrors.NewInternalError(ctx, err)
 	}
 	if deploymentStats == nil {
 		return witerrors.NewNotFoundError("deployment statistics", ctx.DeployName)
 	}
 
-	deploymentStats.ID = *deploymentStats.Attributes.Name
-
-	res := &app.SimpleDeploymentSingle{
+	res := &app.SimpleDeploymentV1Single{
 		Data: deploymentStats,
 	}
 
@@ -448,7 +418,7 @@
 
 	pods, err := kc.GetPodsInNamespace(ctx.EnvName, ctx.AppName)
 	if err != nil {
-		return witerrors.NewInternalError(ctx, errs.Wrapf(err, "error retrieving pods from namespace %s/%s", ctx.EnvName, ctx.AppName))
+		return witerrors.NewInternalError(ctx, err)
 	}
 	if pods == nil || len(pods) == 0 {
 		return witerrors.NewNotFoundError("pods", ctx.AppName)
@@ -468,13 +438,13 @@
 
 	envs, err := kc.GetEnvironments()
 	if err != nil {
-		return witerrors.NewInternalError(ctx, errs.Wrap(err, "error retrieving environments"))
+		return witerrors.NewInternalError(ctx, err)
 	}
 	if envs == nil {
 		return witerrors.NewNotFoundError("environments", ctx.SpaceID.String())
 	}
 
-	res := &app.SimpleEnvironmentList{
+	res := &app.SimpleEnvironmentV1List{
 		Data: envs,
 	}
 
